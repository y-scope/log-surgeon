--- conflicted
+++ resolved
@@ -1,19 +1,15 @@
 version: "3"
 
 includes:
+  deps:
+    internal: true
+    taskfile: "deps.yaml"
   examples:
     internal: true
-<<<<<<< HEAD
-    taskfile: "./build.yaml"
-  deps:
-    internal: true
-    taskfile: "./deps.yaml"
-=======
     taskfile: "examples.yaml"
   log-surgeon:
     internal: true
     taskfile: "log-surgeon.yaml"
->>>>>>> 9d07d110
   utils:
     internal: true
     taskfile: "../tools/yscope-dev-utils/exports/taskfiles/utils/utils.yaml"
@@ -49,17 +45,13 @@
       - task: "check-cpp"
       - task: "check-yaml"
 
-<<<<<<< HEAD
   check-cmake:
     cmds:
       - task: "gersemi"
         vars:
           FLAGS: "--check"
 
-  check-cpp-diff:
-=======
   check-cpp:
->>>>>>> 9d07d110
     cmds:
       - task: "check-cpp-format-examples"
       - task: "check-cpp-format-log-surgeon"
@@ -199,17 +191,13 @@
       - task: "fix-cpp"
       - task: "fix-yaml"
 
-<<<<<<< HEAD
   fix-cmake:
     cmds:
       - task: "gersemi"
         vars:
           FLAGS: "--in-place"
 
-  fix-cpp-diff:
-=======
   fix-cpp:
->>>>>>> 9d07d110
     cmds:
       - task: "fix-cpp-format-examples"
       - task: "fix-cpp-format-log-surgeon"
