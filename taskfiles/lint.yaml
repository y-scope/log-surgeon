version: "3"

includes:
<<<<<<< HEAD
  deps:
    internal: true
    taskfile: "deps.yaml"
=======
>>>>>>> 30fc5bc0
  examples:
    internal: true
    taskfile: "examples.yaml"
  log-surgeon:
    internal: true
    taskfile: "log-surgeon.yaml"
  utils:
    internal: true
    taskfile: "../tools/yscope-dev-utils/exports/taskfiles/utils/utils.yaml"

vars:
  # General linting variables
  G_LINT_VENV_DIR: "{{.G_BUILD_DIR}}/lint-venv"
  G_UTILS_CONFIGS_DIR: "{{.ROOT_DIR}}/tools/yscope-dev-utils/exports/lint-configs"

  # Root paths for source files
  G_LOG_SURGEON_ROOT_PATHS:
    - "{{.ROOT_DIR}}/src"
    - "{{.ROOT_DIR}}/tests"
  G_EXAMPLES_ROOT_PATHS:
    - "{{.ROOT_DIR}}/examples"

  # Anchors for `sources` fields
  G_EXAMPLES_SOURCES: &examples_sources
    - "{{.ROOT_DIR}}/.clang-tidy"
    - "{{.ROOT_DIR}}/examples/.clang-format"
    - "{{.ROOT_DIR}}/examples/**/*"
    - "{{.TASKFILE}}"
  G_LOG_SURGEON_SOURCES: &log_surgeon_sources
    - "{{.ROOT_DIR}}/.clang-format"
    - "{{.ROOT_DIR}}/.clang-tidy"
    - "{{.ROOT_DIR}}/src/**/*"
    - "{{.ROOT_DIR}}/tests/**/*"
    - "{{.TASKFILE}}"

  # Utils directories
  G_UTILS_EXPORTS_DIR: "{{.ROOT_DIR}}/tools/yscope-dev-utils/exports"
  G_UTILS_CONFIGS_DIR: "{{.G_UTILS_EXPORTS_DIR}}/lint-configs"
  G_UTILS_YSTDLIB_PY_DIR: "{{.G_UTILS_EXPORTS_DIR}}/ystdlib-py"

  # Root paths for source files
  G_LOG_SURGEON_ROOT_PATHS:
    - "{{.ROOT_DIR}}/src"
    - "{{.ROOT_DIR}}/tests"
  G_EXAMPLES_ROOT_PATHS:
    - "{{.ROOT_DIR}}/examples"

  # Anchors for `sources` fields
  G_EXAMPLES_SOURCES: &examples_sources
    - "{{.ROOT_DIR}}/.clang-tidy"
    - "{{.ROOT_DIR}}/examples/.clang-format"
    - "{{.ROOT_DIR}}/examples/**/*"
    - "{{.TASKFILE}}"
  G_LOG_SURGEON_SOURCES: &log_surgeon_sources
    - "{{.ROOT_DIR}}/.clang-format"
    - "{{.ROOT_DIR}}/.clang-tidy"
    - "{{.ROOT_DIR}}/src/**/*"
    - "{{.ROOT_DIR}}/tests/**/*"
    - "{{.TASKFILE}}"

tasks:
  check:
    cmds:
      - task: "check-cpp"
      - task: "check-yaml"

<<<<<<< HEAD
  check-cmake:
    cmds:
      - task: "gersemi"
        vars:
          FLAGS: "--check"

  check-cpp:
    cmds:
      - task: "check-cpp-format-examples"
      - task: "check-cpp-format-log-surgeon"
      - task: "check-cpp-static-examples"
      - task: "check-cpp-static-log-surgeon"

  check-cpp-format-examples:
    cmds:
      - task: "cpp-format-examples"
        vars:
          FLAGS: ["--dry-run"]

  check-cpp-format-log-surgeon:
    cmds:
      - task: "cpp-format-log-surgeon"
        vars:
          FLAGS: ["--dry-run"]

  check-cpp-static-examples:
    # NOTE: We alias the fix task until we determine which clang-tidy fixes can be applied safely.
    aliases: ["fix-cpp-static-examples"]
    vars:
      BUILD_DIR: "{{.G_EXAMPLES_DEBUG_BUILD_DIR}}"
    sources: *examples_sources
    deps:
      - "cpp-lint-configs"
      - task: "examples:generate"
        vars:
          BUILD_DIR: "{{.BUILD_DIR}}"
          BUILD_TYPE: "debug"
      - "venv"
    cmds:
      - task: "utils:cpp-lint:clang-tidy-find"
        vars:
          EXCLUDE_PATTERNS:
            - "buffer-parser.cpp"
            - "intersect-test.cpp"
            - "reader-parser.cpp"
          FLAGS:
            - "--config-file '{{.G_UTILS_CONFIGS_DIR}}/.clang-tidy'"
            - "-p '{{.BUILD_DIR}}'"
          OUTPUT_DIR: "{{.G_BUILD_DIR}}/lint-clang-tidy"
          ROOT_PATHS:
            ref: ".G_EXAMPLES_ROOT_PATHS"
          VENV_DIR: "{{.G_LINT_VENV_DIR}}"

  check-cpp-static-log-surgeon:
    # NOTE: We alias the fix task until we determine which clang-tidy fixes can be applied safely.
    aliases: ["fix-cpp-static-log-surgeon"]
    vars:
      BUILD_DIR: "{{.G_LOG_SURGEON_DEBUG_BUILD_DIR}}"
    sources: *log_surgeon_sources
    deps:
      - "cpp-lint-configs"
      - task: "log-surgeon:generate"
        vars:
          BUILD_DIR: "{{.BUILD_DIR}}"
          BUILD_TYPE: "debug"
      - "venv"
    cmds:
      - task: "utils:cpp-lint:clang-tidy-find"
        vars:
          EXCLUDE_PATTERNS:
            - "log_surgeon/Buffer.hpp"
            - "log_surgeon/BufferParser.cpp"
            - "log_surgeon/BufferParser.hpp"
            - "log_surgeon/Constants.hpp"
            - "log_surgeon/FileReader.cpp"
            - "log_surgeon/FileReader.hpp"
            - "log_surgeon/finite_automata/Dfa.hpp"
            - "log_surgeon/finite_automata/DfaState.hpp"
            - "log_surgeon/finite_automata/Nfa.hpp"
            - "log_surgeon/finite_automata/RegexAST.hpp"
            - "log_surgeon/finite_automata/RegisterOperation.hpp"
            - "log_surgeon/finite_automata/UnicodeIntervalTree.tpp"
            - "log_surgeon/Lalr1Parser.hpp"
            - "log_surgeon/Lalr1Parser.tpp"
            - "log_surgeon/Lexer.hpp"
            - "log_surgeon/Lexer.tpp"
            - "log_surgeon/LogEvent.cpp"
            - "log_surgeon/LogEvent.hpp"
            - "log_surgeon/LogParser.cpp"
            - "log_surgeon/LogParser.hpp"
            - "log_surgeon/LogParserOutputBuffer.cpp"
            - "log_surgeon/Parser.tpp"
            - "log_surgeon/parser_types.cpp"
            - "log_surgeon/parser_types.hpp"
            - "log_surgeon/ParserAst.hpp"
            - "log_surgeon/ParserInputBuffer.cpp"
            - "log_surgeon/ParserInputBuffer.hpp"
            - "log_surgeon/Reader.hpp"
            - "log_surgeon/ReaderParser.cpp"
            - "log_surgeon/ReaderParser.hpp"
            - "log_surgeon/Schema.cpp"
            - "log_surgeon/SchemaParser.cpp"
            - "log_surgeon/SchemaParser.hpp"
            - "log_surgeon/Token.cpp"
            - "log_surgeon/Token.hpp"
            - "log_surgeon/utils.hpp"
            - "test-buffer-parser.cpp"
            - "test-dfa.cpp"
            - "test-lexer.cpp"
            - "test-nfa.cpp"
            - "test-regex-ast.cpp"
            - "test-schema.cpp"
          FLAGS:
            - "--config-file '{{.G_UTILS_CONFIGS_DIR}}/.clang-tidy'"
            - "-p '{{.BUILD_DIR}}'"
          INCLUDE_FILENAME_PATTERNS:
            - "*.cpp"
            - "*.h"
            - "*.hpp"
            - "*.tpp"
          OUTPUT_DIR: "{{.G_BUILD_DIR}}/lint-clang-tidy"
          ROOT_PATHS:
            ref: ".G_LOG_SURGEON_ROOT_PATHS"
          VENV_DIR: "{{.G_LINT_VENV_DIR}}"

=======
  check-cpp:
    cmds:
      - task: "check-cpp-format-examples"
      - task: "check-cpp-format-log-surgeon"
      - task: "check-cpp-static-examples"
      - task: "check-cpp-static-log-surgeon"

  check-cpp-format-examples:
    cmds:
      - task: "cpp-format-examples"
        vars:
          FLAGS: ["--dry-run"]

  check-cpp-format-log-surgeon:
    cmds:
      - task: "cpp-format-log-surgeon"
        vars:
          FLAGS: ["--dry-run"]

  check-cpp-static-examples:
    # NOTE: We alias the fix task until we determine which clang-tidy fixes can be applied safely.
    aliases: ["fix-cpp-static-examples"]
    vars:
      BUILD_DIR: "{{.G_EXAMPLES_DEBUG_BUILD_DIR}}"
    sources: *examples_sources
    deps:
      - "cpp-lint-configs"
      - task: "examples:generate"
        vars:
          BUILD_DIR: "{{.BUILD_DIR}}"
          BUILD_TYPE: "debug"
      - "venv"
    cmds:
      - task: "utils:cpp-lint:clang-tidy-find"
        vars:
          EXCLUDE_PATTERNS:
            - "buffer-parser.cpp"
            - "intersect-test.cpp"
            - "reader-parser.cpp"
          FLAGS:
            - "--config-file '{{.G_UTILS_CONFIGS_DIR}}/.clang-tidy'"
            - "-p '{{.BUILD_DIR}}'"
          OUTPUT_DIR: "{{.G_BUILD_DIR}}/lint-clang-tidy"
          ROOT_PATHS:
            ref: ".G_EXAMPLES_ROOT_PATHS"
          VENV_DIR: "{{.G_LINT_VENV_DIR}}"

  check-cpp-static-log-surgeon:
    # NOTE: We alias the fix task until we determine which clang-tidy fixes can be applied safely.
    aliases: ["fix-cpp-static-log-surgeon"]
    vars:
      BUILD_DIR: "{{.G_LOG_SURGEON_DEBUG_BUILD_DIR}}"
    sources: *log_surgeon_sources
    deps:
      - "cpp-lint-configs"
      - task: "log-surgeon:generate"
        vars:
          BUILD_DIR: "{{.BUILD_DIR}}"
          BUILD_TYPE: "debug"
      - "venv"
    cmds:
      - task: "utils:cpp-lint:clang-tidy-find"
        vars:
          EXCLUDE_PATTERNS:
            - "log_surgeon/Buffer.hpp"
            - "log_surgeon/BufferParser.cpp"
            - "log_surgeon/BufferParser.hpp"
            - "log_surgeon/Constants.hpp"
            - "log_surgeon/FileReader.cpp"
            - "log_surgeon/FileReader.hpp"
            - "log_surgeon/finite_automata/Dfa.hpp"
            - "log_surgeon/finite_automata/DfaState.hpp"
            - "log_surgeon/finite_automata/Nfa.hpp"
            - "log_surgeon/finite_automata/RegexAST.hpp"
            - "log_surgeon/finite_automata/RegisterOperation.hpp"
            - "log_surgeon/finite_automata/UnicodeIntervalTree.tpp"
            - "log_surgeon/Lalr1Parser.hpp"
            - "log_surgeon/Lalr1Parser.tpp"
            - "log_surgeon/Lexer.hpp"
            - "log_surgeon/Lexer.tpp"
            - "log_surgeon/LogEvent.cpp"
            - "log_surgeon/LogEvent.hpp"
            - "log_surgeon/LogParser.cpp"
            - "log_surgeon/LogParser.hpp"
            - "log_surgeon/LogParserOutputBuffer.cpp"
            - "log_surgeon/Parser.tpp"
            - "log_surgeon/parser_types.cpp"
            - "log_surgeon/parser_types.hpp"
            - "log_surgeon/ParserAst.hpp"
            - "log_surgeon/ParserInputBuffer.cpp"
            - "log_surgeon/ParserInputBuffer.hpp"
            - "log_surgeon/Reader.hpp"
            - "log_surgeon/ReaderParser.cpp"
            - "log_surgeon/ReaderParser.hpp"
            - "log_surgeon/Schema.cpp"
            - "log_surgeon/SchemaParser.cpp"
            - "log_surgeon/SchemaParser.hpp"
            - "log_surgeon/Token.cpp"
            - "log_surgeon/Token.hpp"
            - "log_surgeon/utils.hpp"
            - "test-buffer-parser.cpp"
            - "test-dfa.cpp"
            - "test-lexer.cpp"
            - "test-nfa.cpp"
            - "test-regex-ast.cpp"
            - "test-schema.cpp"
          FLAGS:
            - "--config-file '{{.G_UTILS_CONFIGS_DIR}}/.clang-tidy'"
            - "-p '{{.BUILD_DIR}}'"
          INCLUDE_FILENAME_PATTERNS:
            - "*.cpp"
            - "*.h"
            - "*.hpp"
            - "*.tpp"
          OUTPUT_DIR: "{{.G_BUILD_DIR}}/lint-clang-tidy"
          ROOT_PATHS:
            ref: ".G_LOG_SURGEON_ROOT_PATHS"
          VENV_DIR: "{{.G_LINT_VENV_DIR}}"

>>>>>>> 30fc5bc0
  check-yaml:
    aliases: ["fix-yaml"]
    deps: ["venv"]
    cmds:
      - |-
        . "{{.G_LINT_VENV_DIR}}/bin/activate"
        yamllint \
          --config-file "{{.ROOT_DIR}}/tools/yscope-dev-utils/exports/lint-configs/.yamllint.yml" \
          --strict \
          .coderabbit.yaml \
          .github \
          .clang-format \
          taskfile.yaml \
          taskfiles/docs.yaml \
          {{.TASKFILE}}

  fix:
    cmds:
      - task: "fix-cpp"
      - task: "fix-yaml"

<<<<<<< HEAD
  fix-cmake:
    cmds:
      - task: "gersemi"
        vars:
          FLAGS: "--in-place"

=======
>>>>>>> 30fc5bc0
  fix-cpp:
    cmds:
      - task: "fix-cpp-format-examples"
      - task: "fix-cpp-format-log-surgeon"
      - task: "fix-cpp-static-examples"
      - task: "fix-cpp-static-log-surgeon"

  fix-cpp-format-examples:
    cmds:
      - task: "cpp-format-examples"
        vars:
          FLAGS: ["-i"]

  fix-cpp-format-log-surgeon:
    cmds:
      - task: "cpp-format-log-surgeon"
        vars:
          FLAGS: ["-i"]

  cpp-lint-configs:
    internal: true
    cmd: "{{.ROOT_DIR}}/tools/yscope-dev-utils/exports/lint-configs/symlink-cpp-lint-configs.sh"

  cpp-format-examples:
    internal: true
    label: "{{.TASK}}:{{.FLAGS}}"
    requires:
      vars: ["FLAGS"]
    sources: *examples_sources
    deps:
      - "cpp-lint-configs"
      - "venv"
    cmds:
      - task: "utils:cpp-lint:clang-format"
        vars:
          FLAGS:
            ref: ".FLAGS"
          ROOT_PATHS:
            ref: ".G_EXAMPLES_ROOT_PATHS"
          VENV_DIR: "{{.G_LINT_VENV_DIR}}"

  cpp-format-log-surgeon:
    internal: true
    label: "{{.TASK}}:{{.FLAGS}}"
    requires:
      vars:
        - "FLAGS"
    sources: *log_surgeon_sources
    deps:
      - "cpp-lint-configs"
      - "venv"
    cmds:
      - task: "utils:cpp-lint:clang-format"
        vars:
          FLAGS:
            ref: ".FLAGS"
          INCLUDE_FILENAME_PATTERNS:
            - "*.cpp"
            - "*.h"
            - "*.hpp"
            - "*.tpp"
          ROOT_PATHS:
            ref: ".G_LOG_SURGEON_ROOT_PATHS"
          VENV_DIR: "{{.G_LINT_VENV_DIR}}"
<<<<<<< HEAD

  gersemi:
    internal: true
    requires:
      vars: ["FLAGS"]
    deps:
      - "deps:install-all"
      - "venv"
    cmd: |-
      . "{{.G_LINT_VENV_DIR}}/bin/activate"
      uv run --project "{{.G_UTILS_YSTDLIB_PY_DIR}}" pyfind \
        "{{.ROOT_DIR}}" \
        --exclude "build/**/*" \
        --exclude "tools/**/*" \
        --filename "CMakeLists.txt" \
        --filename "*.cmake" \
        | xargs gersemi {{.FLAGS}}
=======
>>>>>>> 30fc5bc0

  venv:
    internal: true
    vars:
      CHECKSUM_FILE: "{{.G_BUILD_DIR}}/{{.TASK | replace \":\" \"#\"}}.md5"
      OUTPUT_DIR: "{{.G_LINT_VENV_DIR}}"
    sources:
      - "{{.ROOT_DIR}}/lint-requirements.txt"
      - "{{.ROOT_DIR}}/taskfile.yaml"
      - "{{.TASKFILE}}"
    generates: ["{{.CHECKSUM_FILE}}"]
    run: "once"
    deps:
      - ":init"
      - task: "utils:checksum:validate"
        vars:
          CHECKSUM_FILE: "{{.CHECKSUM_FILE}}"
          INCLUDE_PATTERNS: ["{{.OUTPUT_DIR}}"]
    cmds:
      - task: "utils:misc:create-venv"
        vars:
          LABEL: "lint"
          OUTPUT_DIR: "{{.OUTPUT_DIR}}"
          REQUIREMENTS_FILE: "{{.ROOT_DIR}}/lint-requirements.txt"
      # This command must be last
      - task: "utils:checksum:compute"
        vars:
          CHECKSUM_FILE: "{{.CHECKSUM_FILE}}"
          INCLUDE_PATTERNS: ["{{.OUTPUT_DIR}}"]<|MERGE_RESOLUTION|>--- conflicted
+++ resolved
@@ -1,12 +1,9 @@
 version: "3"
 
 includes:
-<<<<<<< HEAD
   deps:
     internal: true
     taskfile: "deps.yaml"
-=======
->>>>>>> 30fc5bc0
   examples:
     internal: true
     taskfile: "examples.yaml"
@@ -20,7 +17,11 @@
 vars:
   # General linting variables
   G_LINT_VENV_DIR: "{{.G_BUILD_DIR}}/lint-venv"
-  G_UTILS_CONFIGS_DIR: "{{.ROOT_DIR}}/tools/yscope-dev-utils/exports/lint-configs"
+
+  # Utils directories
+  G_UTILS_EXPORTS_DIR: "{{.ROOT_DIR}}/tools/yscope-dev-utils/exports"
+  G_UTILS_CONFIGS_DIR: "{{.G_UTILS_EXPORTS_DIR}}/lint-configs"
+  G_UTILS_YSTDLIB_PY_DIR: "{{.G_UTILS_EXPORTS_DIR}}/ystdlib-py"
 
   # Root paths for source files
   G_LOG_SURGEON_ROOT_PATHS:
@@ -42,38 +43,12 @@
     - "{{.ROOT_DIR}}/tests/**/*"
     - "{{.TASKFILE}}"
 
-  # Utils directories
-  G_UTILS_EXPORTS_DIR: "{{.ROOT_DIR}}/tools/yscope-dev-utils/exports"
-  G_UTILS_CONFIGS_DIR: "{{.G_UTILS_EXPORTS_DIR}}/lint-configs"
-  G_UTILS_YSTDLIB_PY_DIR: "{{.G_UTILS_EXPORTS_DIR}}/ystdlib-py"
-
-  # Root paths for source files
-  G_LOG_SURGEON_ROOT_PATHS:
-    - "{{.ROOT_DIR}}/src"
-    - "{{.ROOT_DIR}}/tests"
-  G_EXAMPLES_ROOT_PATHS:
-    - "{{.ROOT_DIR}}/examples"
-
-  # Anchors for `sources` fields
-  G_EXAMPLES_SOURCES: &examples_sources
-    - "{{.ROOT_DIR}}/.clang-tidy"
-    - "{{.ROOT_DIR}}/examples/.clang-format"
-    - "{{.ROOT_DIR}}/examples/**/*"
-    - "{{.TASKFILE}}"
-  G_LOG_SURGEON_SOURCES: &log_surgeon_sources
-    - "{{.ROOT_DIR}}/.clang-format"
-    - "{{.ROOT_DIR}}/.clang-tidy"
-    - "{{.ROOT_DIR}}/src/**/*"
-    - "{{.ROOT_DIR}}/tests/**/*"
-    - "{{.TASKFILE}}"
-
 tasks:
   check:
     cmds:
       - task: "check-cpp"
       - task: "check-yaml"
 
-<<<<<<< HEAD
   check-cmake:
     cmds:
       - task: "gersemi"
@@ -199,127 +174,6 @@
             ref: ".G_LOG_SURGEON_ROOT_PATHS"
           VENV_DIR: "{{.G_LINT_VENV_DIR}}"
 
-=======
-  check-cpp:
-    cmds:
-      - task: "check-cpp-format-examples"
-      - task: "check-cpp-format-log-surgeon"
-      - task: "check-cpp-static-examples"
-      - task: "check-cpp-static-log-surgeon"
-
-  check-cpp-format-examples:
-    cmds:
-      - task: "cpp-format-examples"
-        vars:
-          FLAGS: ["--dry-run"]
-
-  check-cpp-format-log-surgeon:
-    cmds:
-      - task: "cpp-format-log-surgeon"
-        vars:
-          FLAGS: ["--dry-run"]
-
-  check-cpp-static-examples:
-    # NOTE: We alias the fix task until we determine which clang-tidy fixes can be applied safely.
-    aliases: ["fix-cpp-static-examples"]
-    vars:
-      BUILD_DIR: "{{.G_EXAMPLES_DEBUG_BUILD_DIR}}"
-    sources: *examples_sources
-    deps:
-      - "cpp-lint-configs"
-      - task: "examples:generate"
-        vars:
-          BUILD_DIR: "{{.BUILD_DIR}}"
-          BUILD_TYPE: "debug"
-      - "venv"
-    cmds:
-      - task: "utils:cpp-lint:clang-tidy-find"
-        vars:
-          EXCLUDE_PATTERNS:
-            - "buffer-parser.cpp"
-            - "intersect-test.cpp"
-            - "reader-parser.cpp"
-          FLAGS:
-            - "--config-file '{{.G_UTILS_CONFIGS_DIR}}/.clang-tidy'"
-            - "-p '{{.BUILD_DIR}}'"
-          OUTPUT_DIR: "{{.G_BUILD_DIR}}/lint-clang-tidy"
-          ROOT_PATHS:
-            ref: ".G_EXAMPLES_ROOT_PATHS"
-          VENV_DIR: "{{.G_LINT_VENV_DIR}}"
-
-  check-cpp-static-log-surgeon:
-    # NOTE: We alias the fix task until we determine which clang-tidy fixes can be applied safely.
-    aliases: ["fix-cpp-static-log-surgeon"]
-    vars:
-      BUILD_DIR: "{{.G_LOG_SURGEON_DEBUG_BUILD_DIR}}"
-    sources: *log_surgeon_sources
-    deps:
-      - "cpp-lint-configs"
-      - task: "log-surgeon:generate"
-        vars:
-          BUILD_DIR: "{{.BUILD_DIR}}"
-          BUILD_TYPE: "debug"
-      - "venv"
-    cmds:
-      - task: "utils:cpp-lint:clang-tidy-find"
-        vars:
-          EXCLUDE_PATTERNS:
-            - "log_surgeon/Buffer.hpp"
-            - "log_surgeon/BufferParser.cpp"
-            - "log_surgeon/BufferParser.hpp"
-            - "log_surgeon/Constants.hpp"
-            - "log_surgeon/FileReader.cpp"
-            - "log_surgeon/FileReader.hpp"
-            - "log_surgeon/finite_automata/Dfa.hpp"
-            - "log_surgeon/finite_automata/DfaState.hpp"
-            - "log_surgeon/finite_automata/Nfa.hpp"
-            - "log_surgeon/finite_automata/RegexAST.hpp"
-            - "log_surgeon/finite_automata/RegisterOperation.hpp"
-            - "log_surgeon/finite_automata/UnicodeIntervalTree.tpp"
-            - "log_surgeon/Lalr1Parser.hpp"
-            - "log_surgeon/Lalr1Parser.tpp"
-            - "log_surgeon/Lexer.hpp"
-            - "log_surgeon/Lexer.tpp"
-            - "log_surgeon/LogEvent.cpp"
-            - "log_surgeon/LogEvent.hpp"
-            - "log_surgeon/LogParser.cpp"
-            - "log_surgeon/LogParser.hpp"
-            - "log_surgeon/LogParserOutputBuffer.cpp"
-            - "log_surgeon/Parser.tpp"
-            - "log_surgeon/parser_types.cpp"
-            - "log_surgeon/parser_types.hpp"
-            - "log_surgeon/ParserAst.hpp"
-            - "log_surgeon/ParserInputBuffer.cpp"
-            - "log_surgeon/ParserInputBuffer.hpp"
-            - "log_surgeon/Reader.hpp"
-            - "log_surgeon/ReaderParser.cpp"
-            - "log_surgeon/ReaderParser.hpp"
-            - "log_surgeon/Schema.cpp"
-            - "log_surgeon/SchemaParser.cpp"
-            - "log_surgeon/SchemaParser.hpp"
-            - "log_surgeon/Token.cpp"
-            - "log_surgeon/Token.hpp"
-            - "log_surgeon/utils.hpp"
-            - "test-buffer-parser.cpp"
-            - "test-dfa.cpp"
-            - "test-lexer.cpp"
-            - "test-nfa.cpp"
-            - "test-regex-ast.cpp"
-            - "test-schema.cpp"
-          FLAGS:
-            - "--config-file '{{.G_UTILS_CONFIGS_DIR}}/.clang-tidy'"
-            - "-p '{{.BUILD_DIR}}'"
-          INCLUDE_FILENAME_PATTERNS:
-            - "*.cpp"
-            - "*.h"
-            - "*.hpp"
-            - "*.tpp"
-          OUTPUT_DIR: "{{.G_BUILD_DIR}}/lint-clang-tidy"
-          ROOT_PATHS:
-            ref: ".G_LOG_SURGEON_ROOT_PATHS"
-          VENV_DIR: "{{.G_LINT_VENV_DIR}}"
-
->>>>>>> 30fc5bc0
   check-yaml:
     aliases: ["fix-yaml"]
     deps: ["venv"]
@@ -341,15 +195,12 @@
       - task: "fix-cpp"
       - task: "fix-yaml"
 
-<<<<<<< HEAD
   fix-cmake:
     cmds:
       - task: "gersemi"
         vars:
           FLAGS: "--in-place"
 
-=======
->>>>>>> 30fc5bc0
   fix-cpp:
     cmds:
       - task: "fix-cpp-format-examples"
@@ -414,12 +265,13 @@
           ROOT_PATHS:
             ref: ".G_LOG_SURGEON_ROOT_PATHS"
           VENV_DIR: "{{.G_LINT_VENV_DIR}}"
-<<<<<<< HEAD
 
   gersemi:
     internal: true
+    label: "{{.TASK}}:{{.FLAGS}}"
     requires:
-      vars: ["FLAGS"]
+      vars:
+        - "FLAGS"
     deps:
       - "deps:install-all"
       - "venv"
@@ -432,8 +284,6 @@
         --filename "CMakeLists.txt" \
         --filename "*.cmake" \
         | xargs gersemi {{.FLAGS}}
-=======
->>>>>>> 30fc5bc0
 
   venv:
     internal: true
