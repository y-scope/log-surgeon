cmake_minimum_required(VERSION 3.5.1)

project(log_surgeon
    VERSION 0.0.1
    DESCRIPTION "log-surgeon: A performant log parsing library"
    HOMEPAGE_URL https://github.com/y-scope/log-surgeon
    LANGUAGES CXX
    )

if (POLICY CMP0077)
    cmake_policy(SET CMP0077 NEW)
endif()

if (CMAKE_PROJECT_NAME STREQUAL PROJECT_NAME AND BUILD_TESTING)
    find_package(Catch2 3 REQUIRED)
    include(Catch)
    include(CTest)
endif()

include(CMakePackageConfigHelpers)
include(GNUInstallDirs)
include(FetchContent)

find_package(Microsoft.GSL QUIET CONFIG)
if (NOT Microsoft.GSL_FOUND)
    FetchContent_Declare(GSL
                         GIT_REPOSITORY "https://github.com/microsoft/GSL"
                         GIT_TAG "v4.0.0"
                         GIT_SHALLOW ON
    )
endif()

# Use <fmt/*.h> as <format> is unsupported in gcc-10.
find_package(fmt 8.0.1 QUIET)
if (NOT fmt_FOUND)
    FetchContent_Declare(fmt
                         GIT_REPOSITORY https://github.com/fmtlib/fmt
                         GIT_TAG "8.0.1"
                         GIT_SHALLOW ON
    )
endif()

# Declare the details of all fetched content before making them available.
if (NOT Microsoft.GSL_FOUND)
    FetchContent_MakeAvailable(GSL)
endif()

if (NOT fmt_FOUND)
    # Force fmt to generate install rules
    set(FMT_INSTALL ON CACHE BOOL "Enable installation for fmt." FORCE)
    FetchContent_MakeAvailable(fmt)
endif()

set(CMAKE_EXPORT_COMPILE_COMMANDS ON)

if (NOT CMAKE_BUILD_TYPE AND NOT CMAKE_CONFIGURATION_TYPES)
    set(default_build_type "Release")
    message(STATUS "No build type specified. Setting to '${default_build_type}'.")
    set(CMAKE_BUILD_TYPE "${default_build_type}" CACHE STRING "Choose the type of build." FORCE)
endif()

option(BUILD_SHARED_LIBS "Build using shared libraries" OFF)

set(SOURCE_FILES
    src/log_surgeon/Buffer.hpp
    src/log_surgeon/BufferParser.cpp
    src/log_surgeon/BufferParser.hpp
    src/log_surgeon/Constants.hpp
    src/log_surgeon/FileReader.cpp
    src/log_surgeon/FileReader.hpp
    src/log_surgeon/Lalr1Parser.cpp
    src/log_surgeon/Lalr1Parser.hpp
    src/log_surgeon/Lalr1Parser.tpp
    src/log_surgeon/Lexer.hpp
    src/log_surgeon/Lexer.tpp
    src/log_surgeon/LexicalRule.hpp
    src/log_surgeon/LogEvent.cpp
    src/log_surgeon/LogEvent.hpp
    src/log_surgeon/LogParser.cpp
    src/log_surgeon/LogParser.hpp
    src/log_surgeon/LogParserOutputBuffer.cpp
    src/log_surgeon/LogParserOutputBuffer.hpp
    src/log_surgeon/Parser.tpp
    src/log_surgeon/Parser.hpp
    src/log_surgeon/ParserInputBuffer.cpp
    src/log_surgeon/ParserInputBuffer.hpp
    src/log_surgeon/Reader.hpp
    src/log_surgeon/ReaderParser.cpp
    src/log_surgeon/ReaderParser.hpp
    src/log_surgeon/Schema.cpp
    src/log_surgeon/Schema.hpp
    src/log_surgeon/SchemaParser.cpp
    src/log_surgeon/SchemaParser.hpp
    src/log_surgeon/Token.cpp
    src/log_surgeon/Token.hpp
<<<<<<< HEAD
    src/log_surgeon/finite_automata/PrefixTree.cpp
    src/log_surgeon/finite_automata/PrefixTree.hpp
    src/log_surgeon/finite_automata/RegexAST.hpp
    src/log_surgeon/finite_automata/DeterminizationConfiguration.hpp
=======
    src/log_surgeon/finite_automata/Capture.hpp
>>>>>>> d5acb490
    src/log_surgeon/finite_automata/Dfa.hpp
    src/log_surgeon/finite_automata/DfaState.hpp
    src/log_surgeon/finite_automata/DfaStatePair.hpp
    src/log_surgeon/finite_automata/Nfa.hpp
    src/log_surgeon/finite_automata/NfaState.hpp
    src/log_surgeon/finite_automata/PrefixTree.cpp
    src/log_surgeon/finite_automata/PrefixTree.hpp
    src/log_surgeon/finite_automata/RegexAST.hpp
    src/log_surgeon/finite_automata/RegisterHandler.hpp
    src/log_surgeon/finite_automata/SpontaneousTransition.hpp
    src/log_surgeon/finite_automata/StateType.hpp
    src/log_surgeon/finite_automata/UnicodeIntervalTree.hpp
    src/log_surgeon/finite_automata/UnicodeIntervalTree.tpp
    )

set(LCHIP_INSTALL_CONFIG_DIR ${CMAKE_INSTALL_LIBDIR}/cmake/log_surgeon)
set(LCHIP_INSTALL_INCLUDE_DIR ${CMAKE_INSTALL_INCLUDEDIR})
# Directory for installing third-party includes that the user doesn't have installed.
set(LCHIP_THIRD_PARTY_INCLUDE_DIR "${LCHIP_INSTALL_INCLUDE_DIR}/log_surgeon/third_party_include")

add_library(log_surgeon ${SOURCE_FILES})
add_library(log_surgeon::log_surgeon ALIAS log_surgeon)

if (Microsoft.GSL_FOUND)
    target_link_libraries(log_surgeon
            PUBLIC
            Microsoft.GSL::GSL
            )
else()
    # Since the user doesn't have GSL installed, use the GSL headers directly.
    # NOTE:
    # - We can't link against the `Microsoft.GSL::GSL` target since that would require adding `GSL`
    #   to the `install` command and force the user to have GSL installed when using log-surgeon.
    # - At install time, we'll copy GSL into log-surgeon's third-party includes directory.
    target_include_directories(log_surgeon
            PUBLIC
            $<BUILD_INTERFACE:${GSL_SOURCE_DIR}/include>
            $<INSTALL_INTERFACE:${LCHIP_THIRD_PARTY_INCLUDE_DIR}>
            )
endif()

target_link_libraries(log_surgeon PUBLIC fmt::fmt)

target_include_directories(log_surgeon
        PUBLIC
        $<BUILD_INTERFACE:${CMAKE_CURRENT_SOURCE_DIR}/src>
        $<INSTALL_INTERFACE:${CMAKE_INSTALL_INCLUDEDIR}>
        PRIVATE
        ${CMAKE_CURRENT_SOURCE_DIR}/src
        )

target_compile_features(log_surgeon
    PRIVATE cxx_std_20
    )

target_compile_options(log_surgeon PRIVATE
    $<$<CXX_COMPILER_ID:MSVC>:/W4 /WX>
    $<$<NOT:$<CXX_COMPILER_ID:MSVC>>:-Wall -Wextra -Wpedantic -Werror>
    )

# Macro providing the length of the absolute source directory path so we can
# create a relative (rather than absolute) __FILE__ macro
string(LENGTH "${CMAKE_SOURCE_DIR}/" SOURCE_PATH_SIZE)
target_compile_definitions(log_surgeon
    PUBLIC
    SOURCE_PATH_SIZE=${SOURCE_PATH_SIZE}
    )

# Make off_t 64-bit
target_compile_definitions(log_surgeon
    PRIVATE
    _FILE_OFFSET_BITS=64
    )

install(
    TARGETS
    log_surgeon
    EXPORT
    log_surgeon-targets
    )

install(
    EXPORT
    log_surgeon-targets
    NAMESPACE
    log_surgeon::
    DESTINATION
    ${LCHIP_INSTALL_CONFIG_DIR}
    )

install(
    DIRECTORY
    "${PROJECT_SOURCE_DIR}/src/log_surgeon"
    DESTINATION
    "${LCHIP_INSTALL_INCLUDE_DIR}"
    FILES_MATCHING
    PATTERN "*.h"
    PATTERN "*.hpp"
    PATTERN "*.tpp"
    )
if (NOT Microsoft.GSL_FOUND)
    install(
        DIRECTORY
        # NOTE: We don't include a trailing slash so that the gsl directory is copied rather than
        # its contents.
        "${GSL_SOURCE_DIR}/include/gsl"
        DESTINATION
        "${LCHIP_THIRD_PARTY_INCLUDE_DIR}"
        )
endif ()

configure_package_config_file(
    ${CMAKE_CURRENT_LIST_DIR}/cmake/log_surgeon-config.cmake.in
    ${CMAKE_CURRENT_BINARY_DIR}/log_surgeon-config.cmake
    INSTALL_DESTINATION
    ${LCHIP_INSTALL_CONFIG_DIR}
    PATH_VARS
    LCHIP_INSTALL_INCLUDE_DIR
    )

write_basic_package_version_file(
    ${CMAKE_CURRENT_BINARY_DIR}/log_surgeon-config-version.cmake
    COMPATIBILITY
    SameMajorVersion
    )

install(
    FILES
    ${CMAKE_CURRENT_BINARY_DIR}/log_surgeon-config.cmake
    ${CMAKE_CURRENT_BINARY_DIR}/log_surgeon-config-version.cmake
    DESTINATION
    ${LCHIP_INSTALL_CONFIG_DIR}
    )

if (CMAKE_PROJECT_NAME STREQUAL PROJECT_NAME AND BUILD_TESTING)
    add_subdirectory(tests)
endif()<|MERGE_RESOLUTION|>--- conflicted
+++ resolved
@@ -93,14 +93,8 @@
     src/log_surgeon/SchemaParser.hpp
     src/log_surgeon/Token.cpp
     src/log_surgeon/Token.hpp
-<<<<<<< HEAD
-    src/log_surgeon/finite_automata/PrefixTree.cpp
-    src/log_surgeon/finite_automata/PrefixTree.hpp
-    src/log_surgeon/finite_automata/RegexAST.hpp
+    src/log_surgeon/finite_automata/Capture.hpp
     src/log_surgeon/finite_automata/DeterminizationConfiguration.hpp
-=======
-    src/log_surgeon/finite_automata/Capture.hpp
->>>>>>> d5acb490
     src/log_surgeon/finite_automata/Dfa.hpp
     src/log_surgeon/finite_automata/DfaState.hpp
     src/log_surgeon/finite_automata/DfaStatePair.hpp
