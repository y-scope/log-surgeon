--- conflicted
+++ resolved
@@ -272,7 +272,6 @@
 
 /**
  * @ingroup unit_tests_query
-<<<<<<< HEAD
  * @brief Creates and tests a query with an escaped '?' character.
  */
 TEST_CASE("escaped_question_mark_query", "[Query]") {
@@ -293,10 +292,7 @@
 
 /**
  * @ingroup unit_tests_query
- * @brief Creates and tests a query with an escaped '*' character.
-=======
  * @brief Creates and tests a numeric-only query.
->>>>>>> a70aebcb
  *
  * NOTE: This has a static-text case as strings "1", "2", and "3" in isolation aren't surrounded by
  * delimiters. These tokens then build up the interpretation "123". Although additional
