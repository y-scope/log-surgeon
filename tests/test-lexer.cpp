#include <cstdint>
<<<<<<< HEAD
#include <numeric>
#include <ranges>
=======
>>>>>>> a0922062
#include <string>
#include <vector>

#include <catch2/catch_test_macros.hpp>

#include <log_surgeon/finite_automata/RegexAST.hpp>
#include <log_surgeon/finite_automata/RegexNFA.hpp>
#include <log_surgeon/Schema.hpp>
#include <log_surgeon/SchemaParser.hpp>

using std::string;
<<<<<<< HEAD
using std::u32string;
=======
>>>>>>> a0922062
using std::vector;

using RegexASTCatByte = log_surgeon::finite_automata::RegexASTCat<
        log_surgeon::finite_automata::RegexNFAByteState>;
using RegexASTCaptureByte = log_surgeon::finite_automata::RegexASTCapture<
        log_surgeon::finite_automata::RegexNFAByteState>;
using RegexASTGroupByte = log_surgeon::finite_automata::RegexASTGroup<
        log_surgeon::finite_automata::RegexNFAByteState>;
using RegexASTLiteralByte = log_surgeon::finite_automata::RegexASTLiteral<
        log_surgeon::finite_automata::RegexNFAByteState>;
using RegexASTMultiplicationByte = log_surgeon::finite_automata::RegexASTMultiplication<
        log_surgeon::finite_automata::RegexNFAByteState>;
using RegexASTOrByte
        = log_surgeon::finite_automata::RegexASTOr<log_surgeon::finite_automata::RegexNFAByteState>;
using log_surgeon::SchemaVarAST;

<<<<<<< HEAD
auto test_regex_ast(string const& regex, u32string const& expected_serialized_ast) -> void {
    log_surgeon::Schema schema;
    schema.add_variable("capture", regex, -1);
    auto const schema_ast = schema.release_schema_ast_ptr();
    auto const& capture_rule_ast = dynamic_cast<SchemaVarAST&>(*schema_ast->m_schema_vars[0]);

    auto u32_to_u8 = [](char32_t c) -> std::string {
        std::string u8;
        if (c <= 0x7F) {
            u8 += static_cast<char>(c);
        } else if (c <= 0x7FF) {
            u8 += static_cast<char>((c >> 6) | 0xC0);
            u8 += static_cast<char>((c & 0x3F) | 0x80);
        } else if (c <= 0xFFFF) {
            u8 += static_cast<char>((c >> 12) | 0xE0);
            u8 += static_cast<char>(((c >> 6) & 0x3F) | 0x80);
            u8 += static_cast<char>((c & 0x3F) | 0x80);
        } else {
            u8 += static_cast<char>((c >> 18) | 0xF0);
            u8 += static_cast<char>(((c >> 12) & 0x3F) | 0x80);
            u8 += static_cast<char>(((c >> 6) & 0x3F) | 0x80);
            u8 += static_cast<char>((c & 0x3F) | 0x80);
        }
        return u8;
    };

    auto const actual_u32string = capture_rule_ast.m_regex_ptr->serialize();
    auto const actual_string = fmt::format(
            "{}",
            fmt::join(actual_u32string | std::ranges::views::transform(u32_to_u8), "")
    );

    auto const expected_string = fmt::format(
            "{}",
            fmt::join(expected_serialized_ast | std::ranges::views::transform(u32_to_u8), "")
    );

    REQUIRE(actual_string == expected_string);
}

=======
>>>>>>> a0922062
TEST_CASE("Test the Schema class", "[Schema]") {
    SECTION("Add a number variable to schema") {
        log_surgeon::Schema schema;
        string const var_name = "myNumber";
        schema.add_variable(var_name, "123", -1);
        auto const schema_ast = schema.release_schema_ast_ptr();
        REQUIRE(schema_ast->m_schema_vars.size() == 1);
        REQUIRE(schema.release_schema_ast_ptr()->m_schema_vars.empty());

        auto& schema_var_ast_ptr = schema_ast->m_schema_vars[0];
        REQUIRE(nullptr != schema_var_ast_ptr);
        auto& schema_var_ast = dynamic_cast<SchemaVarAST&>(*schema_var_ast_ptr);
        REQUIRE(var_name == schema_var_ast.m_name);

        REQUIRE_NOTHROW([&]() { dynamic_cast<RegexASTCatByte&>(*schema_var_ast.m_regex_ptr); }());
    }

    SECTION("Add a capture variable to schema") {
        log_surgeon::Schema schema;
        std::string const var_name = "capture";
        schema.add_variable(var_name, "u(?<uID>[0-9]+)", -1);
        auto const schema_ast = schema.release_schema_ast_ptr();
        REQUIRE(schema_ast->m_schema_vars.size() == 1);
        REQUIRE(schema.release_schema_ast_ptr()->m_schema_vars.empty());

        auto& schema_var_ast_ptr = schema_ast->m_schema_vars[0];
        REQUIRE(nullptr != schema_var_ast_ptr);
        auto& schema_var_ast = dynamic_cast<SchemaVarAST&>(*schema_var_ast_ptr);
        REQUIRE(var_name == schema_var_ast.m_name);

        auto* regex_ast_cat_ptr = dynamic_cast<RegexASTCatByte*>(schema_var_ast.m_regex_ptr.get());
        REQUIRE(nullptr != regex_ast_cat_ptr);
        REQUIRE(nullptr != regex_ast_cat_ptr->get_left());
        REQUIRE(nullptr != regex_ast_cat_ptr->get_right());

        auto* regex_ast_literal
                = dynamic_cast<RegexASTLiteralByte const*>(regex_ast_cat_ptr->get_left());
        REQUIRE(nullptr != regex_ast_literal);
        REQUIRE('u' == regex_ast_literal->get_character());

        auto* regex_ast_capture
                = dynamic_cast<RegexASTCaptureByte const*>(regex_ast_cat_ptr->get_right());
        REQUIRE(nullptr != regex_ast_capture);
        REQUIRE("uID" == regex_ast_capture->get_group_name());

        auto* regex_ast_multiplication_ast = dynamic_cast<RegexASTMultiplicationByte*>(
                regex_ast_capture->get_group_regex_ast().get()
        );
        REQUIRE(nullptr != regex_ast_multiplication_ast);
        REQUIRE(1 == regex_ast_multiplication_ast->get_min());
        REQUIRE(0 == regex_ast_multiplication_ast->get_max());
        REQUIRE(regex_ast_multiplication_ast->is_infinite());

        auto* regex_ast_group_ast
                = dynamic_cast<RegexASTGroupByte*>(regex_ast_multiplication_ast->get_operand().get()
                );
        REQUIRE(false == regex_ast_group_ast->is_wildcard());
        REQUIRE(1 == regex_ast_group_ast->get_ranges().size());
        REQUIRE('0' == regex_ast_group_ast->get_ranges()[0].first);
        REQUIRE('9' == regex_ast_group_ast->get_ranges()[0].second);
    }

    SECTION("Test AST with tags") {
        // This test validates the serialization of a regex AST with named capture groups. The
        // serialized output includes tags (<n> for positive matches, <~n> for negative matches) to
        // indicate which capture groups are matched or unmatched at each node.
<<<<<<< HEAD
        test_regex_ast(
                "Z|(A(?<letter>((?<letter1>(a)|(b))|(?<letter2>(c)|(d))))B(?<containerID>\\d+)C)",
                U"(Z<~0><~1><~2><~3>)|(A((((a)|(b))<0><~1>)|(((c)|(d))<1><~0>))<2>B([0-9]{1,inf})<"
                "3>C)"
        );
    }

    SECTION("Test reptition regex") {
        // Repetition without capture groups untagged and tagged AST are the same
        test_regex_ast("a{0,10}", U"()|(a{1,10})");
        test_regex_ast("a{5,10}", U"a{5,10}");
        test_regex_ast("a*", U"()|(a{1,inf})");
        test_regex_ast("a+", U"a{1,inf}");

        // Repetition with capture groups untagged and tagged AST are different
        test_regex_ast("(?<letter>a){0,10}", U"(<~0>)|((a)<0>{1,10})");
        test_regex_ast("(?<letter>a){5,10}", U"(a)<0>{5,10}");
        test_regex_ast("(?<letter>a)*", U"(<~0>)|((a)<0>{1,inf})");
        test_regex_ast("(?<letter>a)+", U"(a)<0>{1,inf}");

        // Capture group with repetition
        test_regex_ast("(?<letter>a{0,10})", U"(()|(a{1,10}))<0>");
=======

        log_surgeon::Schema schema;
        schema.add_variable(
                // clang-format off
                "capture",
                "Z|("
                    "A(?<letter>("
                            "(?<letter1>(a)|(b))|"
                            "(?<letter2>(c)|(d))"
                    "))B("
                        "?<containerID>\\d+"
                    ")C"
                ")",
                // clang-format on
                -1
        );
        auto const schema_ast = schema.release_schema_ast_ptr();
        auto& capture_rule_ast = dynamic_cast<SchemaVarAST&>(*schema_ast->m_schema_vars[0]);

        constexpr std::u32string_view cExpectedSerializedU32StringWithTags{
                // clang-format off
                U"(Z<~0><~1><~2><~3>)|("
                    "A("
                        "(((a)|(b))<0><~1>)|"
                        "(((c)|(d))<1><~0>)"
                    ")<2>B("
                        "[0-9]{1,inf}"
                    ")<3>C"
                ")"
                // clang-format on
        };
        REQUIRE(capture_rule_ast.m_regex_ptr->serialize()
                == std::u32string(cExpectedSerializedU32StringWithTags));
>>>>>>> a0922062
    }
}<|MERGE_RESOLUTION|>--- conflicted
+++ resolved
@@ -1,9 +1,6 @@
 #include <cstdint>
-<<<<<<< HEAD
 #include <numeric>
 #include <ranges>
-=======
->>>>>>> a0922062
 #include <string>
 #include <vector>
 
@@ -15,10 +12,7 @@
 #include <log_surgeon/SchemaParser.hpp>
 
 using std::string;
-<<<<<<< HEAD
 using std::u32string;
-=======
->>>>>>> a0922062
 using std::vector;
 
 using RegexASTCatByte = log_surgeon::finite_automata::RegexASTCat<
@@ -35,7 +29,6 @@
         = log_surgeon::finite_automata::RegexASTOr<log_surgeon::finite_automata::RegexNFAByteState>;
 using log_surgeon::SchemaVarAST;
 
-<<<<<<< HEAD
 auto test_regex_ast(string const& regex, u32string const& expected_serialized_ast) -> void {
     log_surgeon::Schema schema;
     schema.add_variable("capture", regex, -1);
@@ -76,8 +69,6 @@
     REQUIRE(actual_string == expected_string);
 }
 
-=======
->>>>>>> a0922062
 TEST_CASE("Test the Schema class", "[Schema]") {
     SECTION("Add a number variable to schema") {
         log_surgeon::Schema schema;
@@ -144,31 +135,11 @@
         // This test validates the serialization of a regex AST with named capture groups. The
         // serialized output includes tags (<n> for positive matches, <~n> for negative matches) to
         // indicate which capture groups are matched or unmatched at each node.
-<<<<<<< HEAD
         test_regex_ast(
                 "Z|(A(?<letter>((?<letter1>(a)|(b))|(?<letter2>(c)|(d))))B(?<containerID>\\d+)C)",
                 U"(Z<~0><~1><~2><~3>)|(A((((a)|(b))<0><~1>)|(((c)|(d))<1><~0>))<2>B([0-9]{1,inf})<"
                 "3>C)"
         );
-    }
-
-    SECTION("Test reptition regex") {
-        // Repetition without capture groups untagged and tagged AST are the same
-        test_regex_ast("a{0,10}", U"()|(a{1,10})");
-        test_regex_ast("a{5,10}", U"a{5,10}");
-        test_regex_ast("a*", U"()|(a{1,inf})");
-        test_regex_ast("a+", U"a{1,inf}");
-
-        // Repetition with capture groups untagged and tagged AST are different
-        test_regex_ast("(?<letter>a){0,10}", U"(<~0>)|((a)<0>{1,10})");
-        test_regex_ast("(?<letter>a){5,10}", U"(a)<0>{5,10}");
-        test_regex_ast("(?<letter>a)*", U"(<~0>)|((a)<0>{1,inf})");
-        test_regex_ast("(?<letter>a)+", U"(a)<0>{1,inf}");
-
-        // Capture group with repetition
-        test_regex_ast("(?<letter>a{0,10})", U"(()|(a{1,10}))<0>");
-=======
-
         log_surgeon::Schema schema;
         schema.add_variable(
                 // clang-format off
@@ -188,19 +159,35 @@
         auto& capture_rule_ast = dynamic_cast<SchemaVarAST&>(*schema_ast->m_schema_vars[0]);
 
         constexpr std::u32string_view cExpectedSerializedU32StringWithTags{
-                // clang-format off
-                U"(Z<~0><~1><~2><~3>)|("
-                    "A("
-                        "(((a)|(b))<0><~1>)|"
-                        "(((c)|(d))<1><~0>)"
-                    ")<2>B("
-                        "[0-9]{1,inf}"
-                    ")<3>C"
-                ")"
-                // clang-format on
+            // clang-format off
+            U"(Z<~0><~1><~2><~3>)|("
+                "A("
+                    "(((a)|(b))<0><~1>)|"
+                    "(((c)|(d))<1><~0>)"
+                ")<2>B("
+                    "[0-9]{1,inf}"
+                ")<3>C"
+            ")"
+            // clang-format on
         };
         REQUIRE(capture_rule_ast.m_regex_ptr->serialize()
                 == std::u32string(cExpectedSerializedU32StringWithTags));
->>>>>>> a0922062
+    }
+
+    SECTION("Test reptition regex") {
+        // Repetition without capture groups untagged and tagged AST are the same
+        test_regex_ast("a{0,10}", U"()|(a{1,10})");
+        test_regex_ast("a{5,10}", U"a{5,10}");
+        test_regex_ast("a*", U"()|(a{1,inf})");
+        test_regex_ast("a+", U"a{1,inf}");
+
+        // Repetition with capture groups untagged and tagged AST are different
+        test_regex_ast("(?<letter>a){0,10}", U"(<~0>)|((a)<0>{1,10})");
+        test_regex_ast("(?<letter>a){5,10}", U"(a)<0>{5,10}");
+        test_regex_ast("(?<letter>a)*", U"(<~0>)|((a)<0>{1,inf})");
+        test_regex_ast("(?<letter>a)+", U"(a)<0>{1,inf}");
+
+        // Capture group with repetition
+        test_regex_ast("(?<letter>a{0,10})", U"(()|(a{1,10}))<0>");
     }
 }