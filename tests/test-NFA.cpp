#include <cstdint>
#include <sstream>
#include <string>
#include <utility>
#include <vector>

#include <catch2/catch_test_macros.hpp>

#include <log_surgeon/Constants.hpp>
#include <log_surgeon/finite_automata/RegexAST.hpp>
#include <log_surgeon/finite_automata/RegexNFA.hpp>
#include <log_surgeon/Schema.hpp>
#include <log_surgeon/SchemaParser.hpp>

using log_surgeon::cSizeOfByte;
using log_surgeon::finite_automata::RegexNFAByteState;
using log_surgeon::Schema;
using log_surgeon::SchemaVarAST;
using std::string;
using std::stringstream;
using std::vector;

using ByteLexicalRule = log_surgeon::LexicalRule<RegexNFAByteState>;
using ByteNFA = log_surgeon::finite_automata::RegexNFA<RegexNFAByteState>;
using RegexASTCatByte = log_surgeon::finite_automata::RegexASTCat<RegexNFAByteState>;
using RegexASTCaptureByte = log_surgeon::finite_automata::RegexASTCapture<RegexNFAByteState>;
using RegexASTGroupByte = log_surgeon::finite_automata::RegexASTGroup<RegexNFAByteState>;
using RegexASTLiteralByte = log_surgeon::finite_automata::RegexASTLiteral<RegexNFAByteState>;
using RegexASTMultiplicationByte
        = log_surgeon::finite_automata::RegexASTMultiplication<RegexNFAByteState>;
using RegexASTOrByte = log_surgeon::finite_automata::RegexASTOr<RegexNFAByteState>;

TEST_CASE("Test NFA", "[NFA]") {
    Schema schema;
    string const var_name{"capture"};
    string const var_schema{
            var_name + ":"
            + "Z|(A(?<letter>((?<letter1>(a)|(b))|(?<letter2>(c)|(d))))B(?"
              "<containerID>\\d+)C)"
    };
    schema.add_variable(var_schema, -1);

    auto const schema_ast = schema.release_schema_ast_ptr();
    auto& capture_rule_ast = dynamic_cast<SchemaVarAST&>(*schema_ast->m_schema_vars[0]);
    vector<ByteLexicalRule> rules;
    rules.emplace_back(0, std::move(capture_rule_ast.m_regex_ptr));
    ByteNFA const nfa{std::move(rules)};

    // Compare against expected output
    string expected_serialized_nfa = "0:byte_transitions={A-->1,Z-->2},"
                                     "epsilon_transitions={},"
                                     "positive_tagged_transitions={},"
                                     "negative_tagged_transition={}\n";
    expected_serialized_nfa += "1:byte_transitions={a-->3,b-->3,c-->4,d-->4},"
                               "epsilon_transitions={},"
                               "positive_tagged_transitions={},"
<<<<<<< HEAD
                               "negative_tagged_transitions={}\n";
    expected_serialized_nfa
            += "2:byte_transitions={},"
               "epsilon_transitions={},"
               "positive_tagged_transitions={},"
               "negative_tagged_transitions={5[containerID,letter2,letter,letter1]}\n";
    expected_serialized_nfa += "3:byte_transitions={},"
                               "epsilon_transitions={},"
                               "positive_tagged_transitions={6[letter1]},"
                               "negative_tagged_transitions={}\n";
    expected_serialized_nfa += "4:byte_transitions={},"
                               "epsilon_transitions={},"
                               "positive_tagged_transitions={7[letter2]},"
                               "negative_tagged_transitions={}\n";
=======
                               "negative_tagged_transition={}\n";
    expected_serialized_nfa += "2:byte_transitions={},"
                               "epsilon_transitions={},"
                               "positive_tagged_transitions={},"
                               "negative_tagged_transition={5[0,1,2,3]}\n";
    expected_serialized_nfa += "3:byte_transitions={},"
                               "epsilon_transitions={},"
                               "positive_tagged_transitions={6[0]},"
                               "negative_tagged_transition={}\n";
    expected_serialized_nfa += "4:byte_transitions={},"
                               "epsilon_transitions={},"
                               "positive_tagged_transitions={7[1]},"
                               "negative_tagged_transition={}\n";
>>>>>>> fd765f75
    expected_serialized_nfa += "5:accepting_tag=0,byte_transitions={},"
                               "epsilon_transitions={},"
                               "positive_tagged_transitions={},"
                               "negative_tagged_transition={}\n";
    expected_serialized_nfa += "6:byte_transitions={},"
                               "epsilon_transitions={},"
                               "positive_tagged_transitions={},"
<<<<<<< HEAD
                               "negative_tagged_transitions={8[letter2]}\n";
    expected_serialized_nfa += "7:byte_transitions={},"
                               "epsilon_transitions={},"
                               "positive_tagged_transitions={},"
                               "negative_tagged_transitions={8[letter1]}\n";
    expected_serialized_nfa += "8:byte_transitions={},"
                               "epsilon_transitions={},"
                               "positive_tagged_transitions={9[letter]},"
                               "negative_tagged_transitions={}\n";
=======
                               "negative_tagged_transition={8[1]}\n";
    expected_serialized_nfa += "7:byte_transitions={},"
                               "epsilon_transitions={},"
                               "positive_tagged_transitions={},"
                               "negative_tagged_transition={8[0]}\n";
    expected_serialized_nfa += "8:byte_transitions={},"
                               "epsilon_transitions={},"
                               "positive_tagged_transitions={9[2]},"
                               "negative_tagged_transition={}\n";
>>>>>>> fd765f75
    expected_serialized_nfa += "9:byte_transitions={B-->10},"
                               "epsilon_transitions={},"
                               "positive_tagged_transitions={},"
                               "negative_tagged_transition={}\n";
    expected_serialized_nfa += "10:byte_transitions={0-->11,1-->11,2-->11,3-->11,4-->11,5-->11,6-->"
                               "11,7-->11,8-->11,9-->11},"
                               "epsilon_transitions={},"
                               "positive_tagged_transitions={},"
                               "negative_tagged_transition={}\n";
    expected_serialized_nfa += "11:byte_transitions={0-->11,1-->11,2-->11,3-->11,4-->11,5-->11,6-->"
                               "11,7-->11,8-->11,9-->11},"
                               "epsilon_transitions={},"
<<<<<<< HEAD
                               "positive_tagged_transitions={12[containerID]},"
                               "negative_tagged_transitions={}\n";
=======
                               "positive_tagged_transitions={12[3]},"
                               "negative_tagged_transition={}\n";
>>>>>>> fd765f75
    expected_serialized_nfa += "12:byte_transitions={C-->5},"
                               "epsilon_transitions={},"
                               "positive_tagged_transitions={},"
                               "negative_tagged_transition={}\n";

    // Compare expected and actual line-by-line
    auto const actual_serialized_nfa = nfa.serialize();
    stringstream ss_actual{actual_serialized_nfa};
    stringstream ss_expected{expected_serialized_nfa};
    string actual_line;
    string expected_line;

    CAPTURE(actual_serialized_nfa);
    CAPTURE(expected_serialized_nfa);
    while (getline(ss_actual, actual_line) && getline(ss_expected, expected_line)) {
        REQUIRE(actual_line == expected_line);
    }
    getline(ss_actual, actual_line);
    REQUIRE(actual_line.empty());
    getline(ss_expected, expected_line);
    REQUIRE(expected_line.empty());
}<|MERGE_RESOLUTION|>--- conflicted
+++ resolved
@@ -54,36 +54,20 @@
     expected_serialized_nfa += "1:byte_transitions={a-->3,b-->3,c-->4,d-->4},"
                                "epsilon_transitions={},"
                                "positive_tagged_transitions={},"
-<<<<<<< HEAD
-                               "negative_tagged_transitions={}\n";
+                               "negative_tagged_transition={}\n";
     expected_serialized_nfa
             += "2:byte_transitions={},"
                "epsilon_transitions={},"
                "positive_tagged_transitions={},"
-               "negative_tagged_transitions={5[containerID,letter2,letter,letter1]}\n";
+               "negative_tagged_transition={5[containerID,letter2,letter,letter1]}\n";
     expected_serialized_nfa += "3:byte_transitions={},"
                                "epsilon_transitions={},"
                                "positive_tagged_transitions={6[letter1]},"
-                               "negative_tagged_transitions={}\n";
+                               "negative_tagged_transition={}\n";
     expected_serialized_nfa += "4:byte_transitions={},"
                                "epsilon_transitions={},"
                                "positive_tagged_transitions={7[letter2]},"
-                               "negative_tagged_transitions={}\n";
-=======
                                "negative_tagged_transition={}\n";
-    expected_serialized_nfa += "2:byte_transitions={},"
-                               "epsilon_transitions={},"
-                               "positive_tagged_transitions={},"
-                               "negative_tagged_transition={5[0,1,2,3]}\n";
-    expected_serialized_nfa += "3:byte_transitions={},"
-                               "epsilon_transitions={},"
-                               "positive_tagged_transitions={6[0]},"
-                               "negative_tagged_transition={}\n";
-    expected_serialized_nfa += "4:byte_transitions={},"
-                               "epsilon_transitions={},"
-                               "positive_tagged_transitions={7[1]},"
-                               "negative_tagged_transition={}\n";
->>>>>>> fd765f75
     expected_serialized_nfa += "5:accepting_tag=0,byte_transitions={},"
                                "epsilon_transitions={},"
                                "positive_tagged_transitions={},"
@@ -91,27 +75,15 @@
     expected_serialized_nfa += "6:byte_transitions={},"
                                "epsilon_transitions={},"
                                "positive_tagged_transitions={},"
-<<<<<<< HEAD
-                               "negative_tagged_transitions={8[letter2]}\n";
+                               "negative_tagged_transition={8[letter2]}\n";
     expected_serialized_nfa += "7:byte_transitions={},"
                                "epsilon_transitions={},"
                                "positive_tagged_transitions={},"
-                               "negative_tagged_transitions={8[letter1]}\n";
+                               "negative_tagged_transition={8[letter1]}\n";
     expected_serialized_nfa += "8:byte_transitions={},"
                                "epsilon_transitions={},"
                                "positive_tagged_transitions={9[letter]},"
-                               "negative_tagged_transitions={}\n";
-=======
-                               "negative_tagged_transition={8[1]}\n";
-    expected_serialized_nfa += "7:byte_transitions={},"
-                               "epsilon_transitions={},"
-                               "positive_tagged_transitions={},"
-                               "negative_tagged_transition={8[0]}\n";
-    expected_serialized_nfa += "8:byte_transitions={},"
-                               "epsilon_transitions={},"
-                               "positive_tagged_transitions={9[2]},"
                                "negative_tagged_transition={}\n";
->>>>>>> fd765f75
     expected_serialized_nfa += "9:byte_transitions={B-->10},"
                                "epsilon_transitions={},"
                                "positive_tagged_transitions={},"
@@ -124,13 +96,8 @@
     expected_serialized_nfa += "11:byte_transitions={0-->11,1-->11,2-->11,3-->11,4-->11,5-->11,6-->"
                                "11,7-->11,8-->11,9-->11},"
                                "epsilon_transitions={},"
-<<<<<<< HEAD
                                "positive_tagged_transitions={12[containerID]},"
-                               "negative_tagged_transitions={}\n";
-=======
-                               "positive_tagged_transitions={12[3]},"
                                "negative_tagged_transition={}\n";
->>>>>>> fd765f75
     expected_serialized_nfa += "12:byte_transitions={C-->5},"
                                "epsilon_transitions={},"
                                "positive_tagged_transitions={},"
