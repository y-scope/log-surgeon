#include <sstream>
#include <string>
#include <utility>
#include <vector>

#include <catch2/catch_test_macros.hpp>

#include <log_surgeon/finite_automata/Dfa.hpp>
#include <log_surgeon/finite_automata/DfaState.hpp>
#include <log_surgeon/finite_automata/Nfa.hpp>
#include <log_surgeon/finite_automata/NfaState.hpp>
#include <log_surgeon/LexicalRule.hpp>
#include <log_surgeon/Schema.hpp>
#include <log_surgeon/SchemaParser.hpp>

using log_surgeon::finite_automata::ByteDfaState;
using log_surgeon::finite_automata::ByteNfaState;
using log_surgeon::Schema;
using log_surgeon::SchemaVarAST;
using std::string;
using std::stringstream;
using std::vector;

using ByteDfa = log_surgeon::finite_automata::Dfa<ByteDfaState, ByteNfaState>;
using ByteLexicalRule = log_surgeon::LexicalRule<ByteNfaState>;
using ByteNfa = log_surgeon::finite_automata::Nfa<ByteNfaState>;

namespace {
/**
 * Generates a DFA for the given variable schemas, then serializes the DFA and compares it with
 * `expected_serialized_dfa`.
 *
 * @param var_schemas Vector of variable schemas from which to construct the DFA.
 * @param expected_serialized_dfa Expected serialized string representation of the DFA.
 */
auto test_dfa(std::vector<string> const& var_schemas, string const& expected_serialized_dfa)
        -> void;

auto test_dfa(std::vector<string> const& var_schemas, string const& expected_serialized_dfa)
        -> void {
    Schema schema;
    for (auto const& var_schema : var_schemas) {
        schema.add_variable(var_schema, -1);
    }
    auto const schema_ast = schema.release_schema_ast_ptr();
    vector<ByteLexicalRule> rules;
    for (size_t i{0}; i < var_schemas.size(); i++) {
        auto& capture_rule_ast = dynamic_cast<SchemaVarAST&>(*schema_ast->m_schema_vars[i]);
        rules.emplace_back(i, std::move(capture_rule_ast.m_regex_ptr));
    }
    ByteNfa const nfa{rules};
    ByteDfa const dfa{nfa};

    // Compare expected and actual line-by-line
    auto const optional_actual_serialized_dfa = dfa.serialize();
    REQUIRE(optional_actual_serialized_dfa.has_value());
    stringstream ss_actual{optional_actual_serialized_dfa.value()};
    stringstream ss_expected{expected_serialized_dfa};
    string actual_line;
    string expected_line;

    CAPTURE(optional_actual_serialized_dfa.value());
    CAPTURE(expected_serialized_dfa);
    while (getline(ss_actual, actual_line) && getline(ss_expected, expected_line)) {
        REQUIRE(actual_line == expected_line);
    }
    getline(ss_actual, actual_line);
    REQUIRE(actual_line.empty());
    getline(ss_expected, expected_line);
    REQUIRE(expected_line.empty());
}
}  // namespace

TEST_CASE("Test Simple Untagged DFA", "[DFA]") {
    string const var_schema{"capture:userID=123"};
    string const expected_serialized_dfa{
            "0:byte_transitions={u-()->1}\n"
            "1:byte_transitions={s-()->2}\n"
            "2:byte_transitions={e-()->3}\n"
            "3:byte_transitions={r-()->4}\n"
            "4:byte_transitions={I-()->5}\n"
            "5:byte_transitions={D-()->6}\n"
            "6:byte_transitions={=-()->7}\n"
            "7:byte_transitions={1-()->8}\n"
            "8:byte_transitions={2-()->9}\n"
            "9:byte_transitions={3-()->10}\n"
            "10:accepting_tags={0},accepting_operations={},byte_transitions={}\n"
    };
    test_dfa({var_schema}, expected_serialized_dfa);
}

TEST_CASE("Test Complex Untagged DFA", "[DFA]") {
    string const var_schema{"capture:Z|(A[abcd]B\\d+C)"};
    string const expected_serialized_dfa{
            "0:byte_transitions={A-()->1,Z-()->2}\n"
            "1:byte_transitions={a-()->3,b-()->3,c-()->3,d-()->3}\n"
            "2:accepting_tags={0},accepting_operations={},byte_transitions={}\n"
            "3:byte_transitions={B-()->4}\n"
            "4:byte_transitions={0-()->5,1-()->5,2-()->5,3-()->5,4-()->5,5-()->5,6-()->5,7-()->5,"
            "8-()->5,9-()->5}\n"
            "5:byte_transitions={0-()->5,1-()->5,2-()->5,3-()->5,4-()->5,5-()->5,6-()->5,7-()->5,"
            "8-()->5,9-()->5,C-()->2}\n"
    };
    test_dfa({var_schema}, expected_serialized_dfa);
}

TEST_CASE("Test Simple Tagged DFA", "[DFA]") {
    string const var_schema{"capture:userID=(?<uID>123)"};
    string const expected_serialized_dfa{
            "0:byte_transitions={u-()->1}\n"
            "1:byte_transitions={s-()->2}\n"
            "2:byte_transitions={e-()->3}\n"
            "3:byte_transitions={r-()->4}\n"
            "4:byte_transitions={I-()->5}\n"
            "5:byte_transitions={D-()->6}\n"
            "6:byte_transitions={=-()->7}\n"
            "7:byte_transitions={1-(4p)->8}\n"
            "8:byte_transitions={2-()->9}\n"
            "9:byte_transitions={3-()->10}\n"
            "10:accepting_tags={0},accepting_operations={2c4,3p},byte_transitions={}\n"
    };
    test_dfa({var_schema}, expected_serialized_dfa);
}

TEST_CASE("Test Complex Tagged DFA", "[DFA]") {
    string const var_schema{"capture:Z|(A(?<letter>((?<letter1>(a)|(b))|(?<letter2>(c)|(d))))B(?<"
                            "containerID>\\d+)C)"};
    string const expected_serialized_dfa{
            "0:byte_transitions={A-()->1,Z-()->2}\n"
            "1:byte_transitions={a-(16p,17p)->3,b-(16p,17p)->3,c-(18p,17p)->4,d-(18p,17p)->4}\n"
            "2:accepting_tags={0},accepting_operations={8n,9n,10n,11n,12n,13n,14n,15n},"
            "byte_transitions={}\n"
            "3:byte_transitions={B-(19p,20n,21n,22p)->5}\n"
            "4:byte_transitions={B-(16n,19n,21p,22p,20c18)->5}\n"
            "5:byte_transitions={0-(27p)->6,1-(27p)->6,2-(27p)->6,3-(27p)->6,4-(27p)->6,5-(27p)->6,"
            "6-(27p)->6,7-(27p)->6,8-(27p)->6,9-(27p)->6}\n"
            "6:byte_transitions={0-()->6,1-()->6,2-()->6,3-()->6,4-()->6,5-()->6,6-()->6,7-()->6,"
            "8-()->6,9-()->6,C-(28p)->7}\n"
            "7:accepting_tags={0},accepting_operations={8c16,9c19,10c20,11c21,12c17,13c22,14c27,"
            "15c28},byte_transitions={}\n"
    };
    test_dfa({var_schema}, expected_serialized_dfa);
}

<<<<<<< HEAD
TEST_CASE("Test Repetition Tagged DFA", "[DFA]") {
=======
TEST_CASE("Test multi-valued tag in tagged DFA", "[DFA]") {
>>>>>>> 407ac203
    string const var_schema{"capture:([a]+=(?<val>1+),)+"};
    string const expected_serialized_dfa{
            "0:byte_transitions={a-()->1}\n"
            "1:byte_transitions={=-()->2,a-()->1}\n"
            "2:byte_transitions={1-(4p)->3}\n"
            "3:byte_transitions={,-(5p)->4,1-()->3}\n"
            "4:accepting_tags={0},accepting_operations={2c4,3c5},byte_transitions={a-()->5}\n"
            "5:byte_transitions={=-()->6,a-()->5}\n"
            "6:byte_transitions={1-(6p)->7}\n"
            "7:byte_transitions={,-(5p,4c6)->4,1-()->7}\n"
    };
    test_dfa({var_schema}, expected_serialized_dfa);
}

TEST_CASE("Test integer DFA", "[DFA]") {
    string const var_schema{"int:\\-{0,1}\\d+"};
    string const expected_serialized_dfa{
            "0:byte_transitions={--()->1,0-()->2,1-()->2,2-()->2,3-()->2,4-()->2,5-()->2,6-()->2,7-"
            "()->2,8-()->2,9-()->2}\n"
            "1:byte_transitions={0-()->2,1-()->2,2-()->2,3-()->2,4-()->2,5-()->2,6-()->2,7-()->2,8-"
            "()->2,9-()->2}\n"
            "2:accepting_tags={0},accepting_operations={},byte_transitions={0-()->2,1-()->2,2-()->"
            "2,3-()->2,4-()->2,5-()->2,6-()->2,7-()->2,8-()->2,9-()->2}\n"
    };
    test_dfa({var_schema}, expected_serialized_dfa);
}

<<<<<<< HEAD
TEST_CASE("Test equals DFA", "[DFA]") {
    string const var_schema{R"(equals:[A]+=(?<val>[=AB]*A[=AB]*))"};
=======
TEST_CASE("Test key-value pair DFA", "[DFA]") {
    string const var_schema{R"(keyValuePair:[A]+=(?<val>[=AB]*A[=AB]*))"};
>>>>>>> 407ac203
    // TODO: while correct, this is really weird looking, and probably will lead to inefficiencies
    // i.e., setting the same register multiple times in a single transition.
    string const expected_serialized_dfa{
            "0:byte_transitions={A-()->1}\n"
            "1:byte_transitions={=-()->2,A-()->1}\n"
            "2:byte_transitions={=-(4p)->3,A-(4p)->4,B-(4p)->3}\n"
            "3:byte_transitions={=-()->3,A-()->4,B-()->3}\n"
            "4:accepting_tags={0},accepting_operations={2c4,3p},byte_transitions={=-()->5,A-()->4,"
            "B-()->5}\n"
            "5:accepting_tags={0},accepting_operations={2c4,3p},byte_transitions={=-()->5,A-()->4,"
            "B-()->5}\n"
    };
    test_dfa({var_schema}, expected_serialized_dfa);
}

<<<<<<< HEAD
TEST_CASE("Test equals DFA with hasA", "[DFA]") {
    string const var_schema1{R"(equals:[A]+=(?<val>[=AB]*A[=AB]*))"};
    string const var_schema2{R"(hasA:[AB]*[A][=AB]*)"};
    // TODO: Track all tags, not just an arbitrary paths tags (in this case some paths miss equals'
    // tags).
=======
TEST_CASE("Test key-value pair DFA with hasA", "[DFA]") {
    string const var_schema1{R"(keyValuePair:[A]+=(?<val>[=AB]*A[=AB]*))"};
    string const var_schema2{R"(hasA:[AB]*[A][=AB]*)"};
    // TODO: Track all tags, not just an arbitrary paths tags (in this case some paths miss
    // keyValuePair tags).
>>>>>>> 407ac203
    string const expected_serialized_dfa{
            "0:byte_transitions={A-()->1,B-()->2}\n"
            "1:accepting_tags={1},accepting_operations={2c0,3c1},byte_transitions={=-()->3,A-()->1,"
            "B-()->4}\n"
            "2:byte_transitions={A-()->5,B-()->2}\n"
            "3:accepting_tags={1},accepting_operations={2c0,3c1},byte_transitions={=-(4p)->6,"
            "A-(4p)->7,B-(4p)->6}\n"
            "4:accepting_tags={1},accepting_operations={2c0,3c1},byte_transitions={=-()->8,A-()->5,"
            "B-()->4}\n"
            "5:accepting_tags={1},accepting_operations={2c0,3c1},byte_transitions={=-()->8,A-()->5,"
            "B-()->4}\n"
            "6:accepting_tags={1},accepting_operations={2c0,3c1},byte_transitions={=-()->6,A-()->7,"
            "B-()->6}\n"
            "7:accepting_tags={0,1},accepting_operations={2c4,3p,2c0,3c1},"
            "byte_transitions={=-()->9,A-()->7,B-()->9}\n"
            "8:accepting_tags={1},accepting_operations={2c0,3c1},byte_transitions={=-()->8,A-()->8,"
            "B-()->8}\n"
            "9:accepting_tags={0,1},accepting_operations={2c4,3p,2c0,3c1},"
            "byte_transitions={=-()->9,A-()->7,B-()->9}\n"
    };
    test_dfa({var_schema1, var_schema2}, expected_serialized_dfa);
}<|MERGE_RESOLUTION|>--- conflicted
+++ resolved
@@ -142,11 +142,7 @@
     test_dfa({var_schema}, expected_serialized_dfa);
 }
 
-<<<<<<< HEAD
-TEST_CASE("Test Repetition Tagged DFA", "[DFA]") {
-=======
 TEST_CASE("Test multi-valued tag in tagged DFA", "[DFA]") {
->>>>>>> 407ac203
     string const var_schema{"capture:([a]+=(?<val>1+),)+"};
     string const expected_serialized_dfa{
             "0:byte_transitions={a-()->1}\n"
@@ -174,13 +170,8 @@
     test_dfa({var_schema}, expected_serialized_dfa);
 }
 
-<<<<<<< HEAD
-TEST_CASE("Test equals DFA", "[DFA]") {
-    string const var_schema{R"(equals:[A]+=(?<val>[=AB]*A[=AB]*))"};
-=======
 TEST_CASE("Test key-value pair DFA", "[DFA]") {
     string const var_schema{R"(keyValuePair:[A]+=(?<val>[=AB]*A[=AB]*))"};
->>>>>>> 407ac203
     // TODO: while correct, this is really weird looking, and probably will lead to inefficiencies
     // i.e., setting the same register multiple times in a single transition.
     string const expected_serialized_dfa{
@@ -196,19 +187,11 @@
     test_dfa({var_schema}, expected_serialized_dfa);
 }
 
-<<<<<<< HEAD
-TEST_CASE("Test equals DFA with hasA", "[DFA]") {
-    string const var_schema1{R"(equals:[A]+=(?<val>[=AB]*A[=AB]*))"};
-    string const var_schema2{R"(hasA:[AB]*[A][=AB]*)"};
-    // TODO: Track all tags, not just an arbitrary paths tags (in this case some paths miss equals'
-    // tags).
-=======
 TEST_CASE("Test key-value pair DFA with hasA", "[DFA]") {
     string const var_schema1{R"(keyValuePair:[A]+=(?<val>[=AB]*A[=AB]*))"};
     string const var_schema2{R"(hasA:[AB]*[A][=AB]*)"};
     // TODO: Track all tags, not just an arbitrary paths tags (in this case some paths miss
     // keyValuePair tags).
->>>>>>> 407ac203
     string const expected_serialized_dfa{
             "0:byte_transitions={A-()->1,B-()->2}\n"
             "1:accepting_tags={1},accepting_operations={2c0,3c1},byte_transitions={=-()->3,A-()->1,"
