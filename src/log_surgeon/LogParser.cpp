--- conflicted
+++ resolved
@@ -141,11 +141,7 @@
             );
         }
 
-<<<<<<< HEAD
-        // To make lexing log-specific: modify variable regex to contain a delimiter at the start.
-=======
         // For log-specific lexing: modify variable regex to contain a delimiter at the start.
->>>>>>> bb06e57e
         unique_ptr<RegexASTGroup<RegexNFAByteState>> delimiter_group
                 = make_unique<RegexASTGroup<RegexNFAByteState>>(
                         RegexASTGroup<RegexNFAByteState>(delimiters)
@@ -185,7 +181,7 @@
                 return err;
             }
             if (false == output_buffer->has_timestamp()
-                && next_token.m_type_ids_ptr->at(0) == (int)SymbolID::TokenNewlineTimestampId)
+                && next_token.m_type_ids_ptr->at(0) == (uint32_t)SymbolID::TokenNewlineTimestampId)
             {
                 // TODO: combine the below with found_start_of_next_message
                 // into 1 function
@@ -210,14 +206,14 @@
                 return ErrorCode::Success;
             }
         }
-        if (next_token.m_type_ids_ptr->at(0) == (int)SymbolID::TokenEndID) {
+        if (next_token.m_type_ids_ptr->at(0) == (uint32_t)SymbolID::TokenEndID) {
             output_buffer->set_token(0, next_token);
             output_buffer->set_pos(1);
             parsing_action = ParsingAction::CompressAndFinish;
             return ErrorCode::Success;
         }
-        if (next_token.m_type_ids_ptr->at(0) == (int)SymbolID::TokenFirstTimestampId
-            || next_token.m_type_ids_ptr->at(0) == (int)SymbolID::TokenNewlineTimestampId)
+        if (next_token.m_type_ids_ptr->at(0) == (uint32_t)SymbolID::TokenFirstTimestampId
+            || next_token.m_type_ids_ptr->at(0) == (uint32_t)SymbolID::TokenNewlineTimestampId)
         {
             output_buffer->set_has_timestamp(true);
             output_buffer->set_token(0, next_token);
