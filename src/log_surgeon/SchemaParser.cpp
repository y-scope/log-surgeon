--- conflicted
+++ resolved
@@ -202,11 +202,7 @@
 static auto regex_match_zero_or_more_rule(NonTerminal* m) -> unique_ptr<ParserAST> {
     auto& r1 = m->non_terminal_cast(0)->get_parser_ast()->get<unique_ptr<RegexASTByte>>();
 
-<<<<<<< HEAD
-    // To handle negative tags we need to split up the min == 0 and min > 0 case
-=======
     // To handle negative tags we treat `R*` as `R+ | ∅`.
->>>>>>> bb06e57e
     return make_unique<ParserValueRegex>(make_unique<RegexASTOrByte>(
             make_unique<RegexASTEmptyByte>(),
             make_unique<RegexASTMultiplicationByte>(std::move(r1), 1, 0)
@@ -251,22 +247,14 @@
     }
     auto& r1 = m->non_terminal_cast(0)->get_parser_ast()->get<unique_ptr<RegexASTByte>>();
 
-<<<<<<< HEAD
-    if (min == 0) {
-        // To handle negative tags we need to split up the min == 0 and min > 0 case
-=======
     if (0 == min) {
         // To handle negative tags we treat `R*` as `R+ | ∅`.
->>>>>>> bb06e57e
         return make_unique<ParserValueRegex>(make_unique<RegexASTOrByte>(
                 make_unique<RegexASTEmptyByte>(),
                 make_unique<RegexASTMultiplicationByte>(std::move(r1), 1, max)
         ));
     }
-<<<<<<< HEAD
-=======
-
->>>>>>> bb06e57e
+
     return unique_ptr<ParserAST>(new ParserValueRegex(
             unique_ptr<RegexASTByte>(new RegexASTMultiplicationByte(std::move(r1), min, max))
     ));
