#include "LogEvent.hpp"

#include <cstdint>
#include <memory>
#include <string>
#include <vector>

#include <log_surgeon/Constants.hpp>
#include <log_surgeon/LogParser.hpp>
#include <log_surgeon/LogParserOutputBuffer.hpp>
#include <log_surgeon/Token.hpp>

namespace log_surgeon {
LogEventView::LogEventView(LogParser const& log_parser)
        : m_log_parser{log_parser},
          m_log_var_occurrences{log_parser.m_lexer.m_id_symbol.size()} {
    m_log_output_buffer = std::make_unique<LogParserOutputBuffer>();
}

auto LogEventView::deep_copy() const -> LogEvent {
    return {*this};
}

auto LogEventView::reset() -> void {
    for (std::vector<Token*>& log_var_occ : m_log_var_occurrences) {
        log_var_occ.clear();
    }
    m_log_output_buffer->reset();
    m_multiline = false;
}

[[nodiscard]] auto LogEventView::get_timestamp() const -> std::string {
    return m_log_output_buffer->get_timestamp();
}

[[nodiscard]] auto LogEventView::to_string() const -> std::string {
    std::string raw_log;
    uint32_t start = 0;
    if (false == m_log_output_buffer->has_header()) {
        start = 1;
    }
    for (uint32_t i = start; i < m_log_output_buffer->pos(); i++) {
        auto& token = m_log_output_buffer->get_mutable_token(i);
        raw_log += token.to_string_view();
    }
    return raw_log;
}

auto LogEventView::get_logtype() const -> std::string {
    std::string logtype;
    uint32_t buffer_start{1};
    if (m_log_output_buffer->has_header()) {
        buffer_start = 0;
    }
    for (uint32_t i{buffer_start}; i < m_log_output_buffer->pos(); ++i) {
        auto token_view{m_log_output_buffer->get_mutable_token(i)};
        auto const rule_id{token_view.get_type_ids()->at(0)};
        if (static_cast<uint32_t>(SymbolId::TokenUncaughtString) == rule_id) {
            logtype += token_view.to_string_view();
        } else {
            bool is_first_token;
            if (m_log_output_buffer->has_header()) {
                is_first_token = 0 == i;
            } else {
                is_first_token = 1 == i;
            }
            if (static_cast<uint32_t>(SymbolId::TokenNewline) != rule_id && false == is_first_token)
            {
                logtype += token_view.release_delimiter();
            }
<<<<<<< HEAD
            auto const& optional_capture_ids{
                m_log_parser.m_lexer.get_capture_ids_from_rule_id(rule_id)
            };
            if (optional_capture_ids.has_value()) {
=======
            if (auto const& optional_captures{
                        m_log_parser.m_lexer.get_captures_from_rule_id(rule_id)
                };
                optional_captures.has_value())
            {
>>>>>>> 5df19810
                auto capture_view{token_view};
                auto const& captures{optional_captures.value()};
                for (auto const capture : captures) {
                    auto const& optional_reg_id_pair{
                            m_log_parser.m_lexer.get_reg_ids_from_capture(capture)
                    };
                    if (false == optional_reg_id_pair.has_value()) {
                        continue;
                    }
                    auto const start_positions{
                            capture_view.get_reversed_reg_positions(optional_reg_id_pair->first)
                    };
                    auto const end_positions{
                            capture_view.get_reversed_reg_positions(optional_reg_id_pair->second)
                    };

                    auto const& capture_name{capture->get_name()};
                    if (false == start_positions.empty() && -1 < start_positions[0]
                        && false == end_positions.empty() && -1 < end_positions[0])
                    {
                        capture_view.set_end_pos(start_positions[0]);
                        logtype.append(capture_view.to_string_view());
                        logtype.append("<" + capture_name + ">");
                        capture_view.set_start_pos(end_positions[0]);
                    }
                }
                capture_view.set_end_pos(token_view.get_end_pos());
                logtype.append(capture_view.to_string_view());
            } else {
                logtype += "<" + m_log_parser.get_id_symbol(rule_id) + ">";
            }
        }
    }

    return logtype;
}

LogEvent::LogEvent(LogEventView const& src) : LogEventView{src.get_log_parser()} {
    set_multiline(src.is_multiline());
    m_log_output_buffer->set_has_header(src.m_log_output_buffer->has_header());
    m_log_output_buffer->set_timestamp(src.m_log_output_buffer->get_timestamp());
    m_log_output_buffer->set_has_delimiters(src.m_log_output_buffer->has_delimiters());
    uint32_t start = 0;
    if (src.get_timestamp().empty()) {
        start = 1;
    }
    uint32_t buffer_size{0};
    for (uint32_t i = start; i < src.get_log_output_buffer()->pos(); i++) {
        Token const& token = src.get_log_output_buffer()->get_token(i);
        buffer_size += token.get_length();
    }
    if (0 >= buffer_size) {
        throw std::runtime_error("token buffer_size <= 0");
    }
    m_buffer.resize(buffer_size);
    uint32_t curr_pos = 0;
    for (uint32_t i = start; i < src.get_log_output_buffer()->pos(); i++) {
        Token& token = src.get_log_output_buffer()->get_mutable_token(i);
        uint32_t start_pos = curr_pos;
        for (char const& c : token.to_string_view()) {
            m_buffer[curr_pos] = c;
            curr_pos++;
        }
        // TODO: this is bad the token class should handle this copy, now the regs are missing
        Token copied_token{
                start_pos,
                curr_pos,
                m_buffer.data(),
                buffer_size,
                0,
                token.get_type_ids()
        };
        m_log_output_buffer->set_curr_token(copied_token);
        m_log_output_buffer->advance_to_next_token();
    }
    for (uint32_t i = 0; i < get_log_output_buffer()->pos(); i++) {
        Token& token = get_log_output_buffer()->get_mutable_token(i);
        auto const& token_types{*token.get_type_ids()};
        add_token(token_types[0], &token);
    }
}
}  // namespace log_surgeon<|MERGE_RESOLUTION|>--- conflicted
+++ resolved
@@ -68,18 +68,10 @@
             {
                 logtype += token_view.release_delimiter();
             }
-<<<<<<< HEAD
-            auto const& optional_capture_ids{
-                m_log_parser.m_lexer.get_capture_ids_from_rule_id(rule_id)
+            auto const& optional_captures{
+                m_log_parser.m_lexer.get_captures_from_rule_id(rule_id)
             };
-            if (optional_capture_ids.has_value()) {
-=======
-            if (auto const& optional_captures{
-                        m_log_parser.m_lexer.get_captures_from_rule_id(rule_id)
-                };
-                optional_captures.has_value())
-            {
->>>>>>> 5df19810
+            if (optional_captures.has_value()) {
                 auto capture_view{token_view};
                 auto const& captures{optional_captures.value()};
                 for (auto const capture : captures) {
@@ -113,7 +105,6 @@
             }
         }
     }
-
     return logtype;
 }
 
