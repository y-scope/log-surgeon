--- conflicted
+++ resolved
@@ -389,8 +389,6 @@
         }
     }
 }
-<<<<<<< HEAD
-=======
 
 template <typename NfaStateType, typename DfaStateType>
 auto Lexer<NfaStateType, DfaStateType>::epsilon_closure(NfaStateType const* state_ptr
@@ -496,7 +494,6 @@
     }
     return dfa;
 }
->>>>>>> ada697f1
 }  // namespace log_surgeon
 
 #endif  // LOG_SURGEON_LEXER_TPP