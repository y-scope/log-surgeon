--- conflicted
+++ resolved
@@ -410,17 +410,10 @@
         {
             stack.push(positive_tagged_start_transition.get_dest_state());
         }
-<<<<<<< HEAD
-        for (auto const& positive_tagged_end_transition :
-             current_state->get_positive_tagged_start_transitions())
-        {
-            stack.push(positive_tagged_end_transition.get_dest_state());
-=======
         auto const& optional_positive_tagged_end_transition
                 = current_state->get_positive_tagged_end_transition();
         if (optional_positive_tagged_end_transition.has_value()) {
             stack.push(optional_positive_tagged_end_transition.value().get_dest_state());
->>>>>>> 0b7ef3ce
         }
 
         auto const& optional_negative_tagged_transition
