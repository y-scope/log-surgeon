#ifndef LOG_SURGEON_LEXER_TPP
#define LOG_SURGEON_LEXER_TPP

#include <cassert>
#include <memory>
#include <stack>
#include <stdexcept>
#include <string>
#include <vector>

#include <log_surgeon/Constants.hpp>
#include <log_surgeon/finite_automata/RegexAST.hpp>
#include <log_surgeon/types.hpp>

/**
 * utf8 format (https://en.wikipedia.org/wiki/UTF-8)
 * 1 byte: 0x0 - 0x80 : 0xxxxxxx
 * 2 byte: 0x80 - 0x7FF : 110xxxxx 10xxxxxx
 * 3 byte: 0x800 - 0xFFFF : 1110xxxx 10xxxxxx 10xxxxxx
 * 4 byte: 0x10000 - 0x1FFFFF : 11110xxx 10xxxxxx 10xxxxxx 10xxxxxx
 */
namespace log_surgeon {
template <typename TypedNfaState, typename TypedDfaState>
auto Lexer<TypedNfaState, TypedDfaState>::flip_states(uint32_t old_storage_size) -> void {
    if (m_match_pos >= old_storage_size / 2) {
        m_match_pos -= old_storage_size / 2;
    } else {
        m_match_pos += old_storage_size / 2;
    }
    // TODO when m_start_pos == old_storage_size / 2, theres two possible cases
    // currently so both options are potentially wrong
    if (m_start_pos > old_storage_size / 2) {
        m_start_pos -= old_storage_size / 2;
    } else {
        m_start_pos += old_storage_size / 2;
    }
    if (m_last_match_pos >= old_storage_size / 2) {
        m_last_match_pos -= old_storage_size / 2;
    } else {
        m_last_match_pos += old_storage_size / 2;
    }
}

template <typename TypedNfaState, typename TypedDfaState>
auto Lexer<TypedNfaState, TypedDfaState>::scan(ParserInputBuffer& input_buffer
) -> std::pair<ErrorCode, std::optional<Token>> {
    auto const* state{m_dfa->get_root()};
    if (m_asked_for_more_data) {
        state = m_prev_state;
        m_dfa->set(m_prev_state);
        m_asked_for_more_data = false;
    } else {
        m_dfa->reset();
        if (m_match) {
            m_optional_first_delimiter_pos = std::nullopt;
            m_match = false;
            m_last_match_pos = m_match_pos;
            m_last_match_line = m_match_line;
            Token token{
                    m_start_pos,
                    m_match_pos,
                    input_buffer.storage().get_active_buffer(),
                    input_buffer.storage().size(),
                    m_match_line,
                    m_type_ids
            };
            m_dfa->release_reg_handler(token);
            return {ErrorCode::Success, token};
        } else if (m_optional_first_delimiter_pos.has_value()) {
            input_buffer.set_log_fully_consumed(false);
            input_buffer.set_pos(m_optional_first_delimiter_pos.value());
            // TODO: what if we want to batch the uncaught string, what values do we need to
            // preserve?
        }
        m_start_pos = input_buffer.storage().pos();
        m_match_pos = input_buffer.storage().pos();
        m_match_line = m_line;
        m_type_ids = nullptr;
        m_optional_first_delimiter_pos = std::nullopt;
    }
    while (true) {
        auto prev_byte_buf_pos{input_buffer.storage().pos()};
        auto next_char{utf8::cCharErr};
        if (auto const err{input_buffer.get_next_character(next_char)}; ErrorCode::Success != err) {
            m_asked_for_more_data = true;
            m_prev_state = state;
            return {err, std::nullopt};
        }
        if (false == m_optional_first_delimiter_pos.has_value() && m_is_delimiter[next_char]
            && prev_byte_buf_pos != m_last_match_pos)
        {
            m_optional_first_delimiter_pos = prev_byte_buf_pos;
        }

        if ((m_is_delimiter[next_char] || input_buffer.log_fully_consumed()
             || false == m_has_delimiters)
            && state->is_accepting())
        {
            m_dfa->process_state(state, prev_byte_buf_pos);
            m_match = true;
            m_type_ids = &(state->get_matching_variable_ids());
            m_match_pos = prev_byte_buf_pos;
            m_match_line = m_line;
        }
        auto const& optional_transition{state->get_transition(next_char)};
        m_dfa->process_char(next_char, prev_byte_buf_pos);

        if ('\n' == next_char) {
            m_line++;
            // The newline character itself needs to be treated as a match for non-timestamped logs.
            // TODO: This block is a mess and also wrong if variables contain a central newline.
            if (m_has_delimiters && false == m_match) {
<<<<<<< HEAD
                state = {m_dfa->get_root()->get_transition(next_char)->get_dest_state()};
=======
                auto const* dest_state{
                    m_dfa->get_root()->get_transition(next_char)->get_dest_state()
                };
>>>>>>> d7ae7221
                m_dfa->reset();
                m_dfa->process_char(next_char, prev_byte_buf_pos);
                m_match = true;
                m_type_ids = &(state->get_matching_variable_ids());
                m_start_pos = prev_byte_buf_pos;
                m_match_pos = input_buffer.storage().pos();
                m_match_line = m_line;
                continue;
            }
        }
        if (input_buffer.log_fully_consumed() || false == optional_transition.has_value()) {
            if (m_match) {
                input_buffer.set_log_fully_consumed(false);
                input_buffer.set_pos(m_match_pos);
                m_line = m_match_line;
                if (m_last_match_pos != m_start_pos) {
                    Token token{
                            m_last_match_pos,
                            m_start_pos,
                            input_buffer.storage().get_active_buffer(),
                            input_buffer.storage().size(),
                            m_last_match_line,
                            &cTokenUncaughtStringTypes
                    };
                    return {ErrorCode::Success, token};
                }
                m_optional_first_delimiter_pos = std::nullopt;
                m_match = false;
                m_last_match_pos = m_match_pos;
                m_last_match_line = m_match_line;
                Token token{
                        m_start_pos,
                        m_match_pos,
                        input_buffer.storage().get_active_buffer(),
                        input_buffer.storage().size(),
                        m_match_line,
                        m_type_ids
                };
                m_dfa->release_reg_handler(token);
                return {ErrorCode::Success, token};
            }
            if (input_buffer.log_fully_consumed() && input_buffer.storage().pos() == m_start_pos) {
                if (m_last_match_pos != m_start_pos) {
                    if (m_optional_first_delimiter_pos.has_value()) {
                        Token token{
                                m_last_match_pos,
                                m_optional_first_delimiter_pos.value(),
                                input_buffer.storage().get_active_buffer(),
                                input_buffer.storage().size(),
                                m_last_match_line,
                                &cTokenUncaughtStringTypes
                        };
                        m_last_match_pos = m_optional_first_delimiter_pos.value();
                        return {ErrorCode::Success, token};
                    } else {
                        m_match_pos = input_buffer.storage().pos();
                        m_type_ids = &cTokenEndTypes;
                        m_match = true;
                        Token token{
                                m_last_match_pos,
                                m_start_pos,
                                input_buffer.storage().get_active_buffer(),
                                input_buffer.storage().size(),
                                m_last_match_line,
                                &cTokenUncaughtStringTypes
                        };
                        return {ErrorCode::Success, token};
                    }
                }
                Token token{
                        input_buffer.storage().pos(),
                        input_buffer.storage().pos(),
                        input_buffer.storage().get_active_buffer(),
                        input_buffer.storage().size(),
                        m_line,
                        &cTokenEndTypes
                };
                return {ErrorCode::Success, token};
            }
            if (m_optional_first_delimiter_pos.has_value()) {
                Token token{
                        m_last_match_pos,
                        m_optional_first_delimiter_pos.value(),
                        input_buffer.storage().get_active_buffer(),
                        input_buffer.storage().size(),
                        m_last_match_line,
                        &cTokenUncaughtStringTypes
                };
                m_last_match_pos = m_optional_first_delimiter_pos.value();
                return {ErrorCode::Success, token};
            }
            m_optional_first_delimiter_pos = std::nullopt;

            // TODO: remove timestamp from m_is_fist_char so that m_is_delimiter check not needed
            while (false == input_buffer.log_fully_consumed()
                   && (false == m_is_first_char_of_a_variable[next_char]
                       || false == m_is_delimiter[next_char]))
            {
                prev_byte_buf_pos = input_buffer.storage().pos();
                if (auto err{input_buffer.get_next_character(next_char)}; ErrorCode::Success != err)
                {
                    m_asked_for_more_data = true;
                    m_prev_state = state;
                    return {err, std::nullopt};
                }
            }
            input_buffer.set_pos(prev_byte_buf_pos);
            m_start_pos = prev_byte_buf_pos;
            m_dfa->reset();
            state = m_dfa->get_root();
            continue;
        }
        state = optional_transition->get_dest_state();
    }
}

// TODO: this is duplicating almost all the code of scan()
template <typename TypedNfaState, typename TypedDfaState>
auto Lexer<TypedNfaState, TypedDfaState>::scan_with_wildcard(
        ParserInputBuffer& input_buffer,
        char wildcard,
        Token& token
) -> ErrorCode {
    auto const* state = m_dfa->get_root();
    if (m_asked_for_more_data) {
        state = m_prev_state;
        m_asked_for_more_data = false;
    } else {
        if (m_match) {
            m_match = false;
            m_last_match_pos = m_match_pos;
            m_last_match_line = m_match_line;
            token
                    = Token{m_start_pos,
                            m_match_pos,
                            input_buffer.storage().get_active_buffer(),
                            input_buffer.storage().size(),
                            m_match_line,
                            m_type_ids};
            return ErrorCode::Success;
        }
        m_start_pos = input_buffer.storage().pos();
        m_match_pos = input_buffer.storage().pos();
        m_match_line = m_line;
        m_type_ids = nullptr;
    }
    while (true) {
        auto prev_byte_buf_pos = input_buffer.storage().pos();
        unsigned char next_char{utf8::cCharErr};
        if (ErrorCode err = input_buffer.get_next_character(next_char); ErrorCode::Success != err) {
            m_asked_for_more_data = true;
            m_prev_state = state;
            return err;
        }
        if ((m_is_delimiter[next_char] || input_buffer.log_fully_consumed() || !m_has_delimiters)
            && state->is_accepting())
        {
            m_match = true;
            m_type_ids = &(state->get_matching_variable_ids());
            m_match_pos = prev_byte_buf_pos;
            m_match_line = m_line;
        }
        auto const& optional_transition{state->get_transition(next_char)};
        if (next_char == '\n') {
            m_line++;
            if (m_has_delimiters && !m_match) {
                auto const* dest_state{
                        m_dfa->get_root()->get_transition(next_char)->get_dest_state()
                };
                m_match = true;
                m_type_ids = &(dest_state->get_matching_variable_ids());
                m_start_pos = prev_byte_buf_pos;
                m_match_pos = input_buffer.storage().pos();
                m_match_line = m_line;
            }
        }
        if (input_buffer.log_fully_consumed() || false == optional_transition.has_value()) {
            assert(input_buffer.log_fully_consumed());
            if (!m_match || (m_match && m_match_pos != input_buffer.storage().pos())) {
                token
                        = Token{m_last_match_pos,
                                input_buffer.storage().pos(),
                                input_buffer.storage().get_active_buffer(),
                                input_buffer.storage().size(),
                                m_last_match_line,
                                &cTokenUncaughtStringTypes};
                return ErrorCode::Success;
            }
            if (m_match) {
                // BFS (keep track of m_type_ids)
                if (wildcard == '?') {
                    for (uint32_t byte = 0; byte < cSizeOfByte; byte++) {
                        auto const* dest_state{state->get_transition(byte)->get_dest_state()};
                        if (false == dest_state->is_accepting()) {
                            token
                                    = Token{m_last_match_pos,
                                            input_buffer.storage().pos(),
                                            input_buffer.storage().get_active_buffer(),
                                            input_buffer.storage().size(),
                                            m_last_match_line,
                                            &cTokenUncaughtStringTypes};
                            return ErrorCode::Success;
                        }
                    }
                } else if (wildcard == '*') {
                    std::stack<TypedDfaState const*> unvisited_states;
                    std::set<TypedDfaState const*> visited_states;
                    unvisited_states.push(state);
                    while (!unvisited_states.empty()) {
                        TypedDfaState const* current_state = unvisited_states.top();
                        if (current_state == nullptr || current_state->is_accepting() == false) {
                            token
                                    = Token{m_last_match_pos,
                                            input_buffer.storage().pos(),
                                            input_buffer.storage().get_active_buffer(),
                                            input_buffer.storage().size(),
                                            m_last_match_line,
                                            &cTokenUncaughtStringTypes};
                            return ErrorCode::Success;
                        }
                        unvisited_states.pop();
                        visited_states.insert(current_state);
                        for (uint32_t byte = 0; byte < cSizeOfByte; byte++) {
                            if (m_is_delimiter[byte]) {
                                continue;
                            }
                            auto const& optional_wildcard_transition{
                                    current_state->get_transition(byte)
                            };
                            if (false == optional_wildcard_transition.has_value()) {
                                unvisited_states.push(nullptr);
                                continue;
                            }
                            auto const* dest_state{optional_wildcard_transition->get_dest_state()};
                            if (false == visited_states.contains(dest_state)) {
                                unvisited_states.push(dest_state);
                            }
                        }
                    }
                }
                input_buffer.set_pos(m_match_pos);
                m_line = m_match_line;
                m_match = false;
                m_last_match_pos = m_match_pos;
                m_last_match_line = m_match_line;
                token
                        = Token{m_start_pos,
                                m_match_pos,
                                input_buffer.storage().get_active_buffer(),
                                input_buffer.storage().size(),
                                m_match_line,
                                m_type_ids};
                return ErrorCode::Success;
            }
        }
        state = optional_transition->get_dest_state();
    }
}

template <typename TypedNfaState, typename TypedDfaState>
auto Lexer<TypedNfaState, TypedDfaState>::increase_buffer_capacity(ParserInputBuffer& input_buffer)
        -> void {
    uint32_t old_storage_size{0};
    bool flipped_static_buffer{false};
    input_buffer.increase_capacity(old_storage_size, flipped_static_buffer);
    if (old_storage_size < input_buffer.storage().size()) {
        if (flipped_static_buffer) {
            flip_states(old_storage_size);
        }
        if (0 == m_last_match_pos) {
            m_last_match_pos = old_storage_size;
            m_start_pos = old_storage_size;
        }
    }
}

template <typename TypedNfaState, typename TypedDfaState>
void Lexer<TypedNfaState, TypedDfaState>::reset() {
    m_last_match_pos = 0;
    m_match = false;
    m_line = 0;
    m_match_pos = 0;
    m_start_pos = 0;
    m_match_line = 0;
    m_last_match_line = 0;
    m_type_ids = nullptr;
    m_asked_for_more_data = false;
    m_prev_state = nullptr;
    m_optional_first_delimiter_pos = std::nullopt;
}

template <typename TypedNfaState, typename TypedDfaState>
void
Lexer<TypedNfaState, TypedDfaState>::prepend_start_of_file_char(ParserInputBuffer& input_buffer) {
    m_prev_state = m_dfa->get_root()->get_transition(utf8::cCharStartOfFile)->get_dest_state();
    m_asked_for_more_data = true;
    m_start_pos = input_buffer.storage().pos();
    m_match_pos = input_buffer.storage().pos();
    m_match_line = m_line;
    m_type_ids = nullptr;
}

template <typename TypedNfaState, typename TypedDfaState>
void Lexer<TypedNfaState, TypedDfaState>::set_delimiters(std::vector<uint32_t> const& delimiters) {
    assert(!delimiters.empty());
    m_has_delimiters = true;
    for (auto& i : m_is_delimiter) {
        i = false;
    }
    for (auto delimiter : delimiters) {
        m_is_delimiter[delimiter] = true;
    }
    m_is_delimiter[utf8::cCharStartOfFile] = true;
}

template <typename TypedNfaState, typename TypedDfaState>
void Lexer<TypedNfaState, TypedDfaState>::add_rule(
        rule_id_t const rule_id,
        std::unique_ptr<finite_automata::RegexAST<TypedNfaState>> rule
) {
    m_rules.emplace_back(rule_id, std::move(rule));
}

template <typename TypedNfaState, typename TypedDfaState>
auto Lexer<TypedNfaState, TypedDfaState>::get_highest_priority_rule(rule_id_t const rule_id)
        -> finite_automata::RegexAST<TypedNfaState>* {
    for (auto const& rule : m_rules) {
        if (rule.get_variable_id() == rule_id) {
            return rule.get_regex();
        }
    }
    return nullptr;
}

template <typename TypedNfaState, typename TypedDfaState>
void Lexer<TypedNfaState, TypedDfaState>::generate() {
    for (auto const& rule : m_rules) {
        for (auto const* capture : rule.get_captures()) {
            std::string const capture_name{capture->get_name()};
            if (m_symbol_id.contains(capture_name)) {
                throw std::invalid_argument(
                        "`m_rules` contains capture names that are not unique."
                );
            }
            auto const capture_id{m_symbol_id.size()};
            m_symbol_id.emplace(capture_name, capture_id);
            m_id_symbol.emplace(capture_id, capture_name);

            auto const rule_id{rule.get_variable_id()};
            m_rule_id_to_capture_ids.try_emplace(rule_id);
            m_rule_id_to_capture_ids.at(rule_id).push_back(capture_id);
        }
    }

    finite_automata::Nfa<TypedNfaState> nfa{m_rules};
    for (auto const& [capture, tag_id_pair] : nfa.get_capture_to_tag_id_pair()) {
        std::string const capture_name{capture->get_name()};
        auto const capture_id{m_symbol_id.at(capture_name)};
        m_capture_id_to_tag_id_pair.emplace(capture_id, tag_id_pair);
    }

    // TODO: DFA ignores captures. E.g., treats "capture:user=(?<user_id>\d+)" as "capture:user=\d+"
    m_dfa = std::make_unique<finite_automata::Dfa<TypedDfaState, TypedNfaState>>(nfa);

    auto const* state = m_dfa->get_root();
    for (uint32_t i = 0; i < cSizeOfByte; i++) {
        m_is_first_char_of_a_variable[i] = state->get_transition(i).has_value();
    }
}
}  // namespace log_surgeon

#endif  // LOG_SURGEON_LEXER_TPP<|MERGE_RESOLUTION|>--- conflicted
+++ resolved
@@ -110,13 +110,7 @@
             // The newline character itself needs to be treated as a match for non-timestamped logs.
             // TODO: This block is a mess and also wrong if variables contain a central newline.
             if (m_has_delimiters && false == m_match) {
-<<<<<<< HEAD
-                state = {m_dfa->get_root()->get_transition(next_char)->get_dest_state()};
-=======
-                auto const* dest_state{
-                    m_dfa->get_root()->get_transition(next_char)->get_dest_state()
-                };
->>>>>>> d7ae7221
+                state = m_dfa->get_root()->get_transition(next_char)->get_dest_state();
                 m_dfa->reset();
                 m_dfa->process_char(next_char, prev_byte_buf_pos);
                 m_match = true;
