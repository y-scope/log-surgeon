#ifndef LOG_SURGEON_LEXER_TPP
#define LOG_SURGEON_LEXER_TPP

#include <cassert>
#include <memory>
#include <stack>
#include <stdexcept>
#include <string>
#include <vector>

#include <log_surgeon/Constants.hpp>
#include <log_surgeon/finite_automata/RegexAST.hpp>
#include <log_surgeon/types.hpp>

/**
 * utf8 format (https://en.wikipedia.org/wiki/UTF-8)
 * 1 byte: 0x0 - 0x80 : 0xxxxxxx
 * 2 byte: 0x80 - 0x7FF : 110xxxxx 10xxxxxx
 * 3 byte: 0x800 - 0xFFFF : 1110xxxx 10xxxxxx 10xxxxxx
 * 4 byte: 0x10000 - 0x1FFFFF : 11110xxx 10xxxxxx 10xxxxxx 10xxxxxx
 */
namespace log_surgeon {
template <typename TypedNfaState, typename TypedDfaState>
auto Lexer<TypedNfaState, TypedDfaState>::flip_states(uint32_t old_storage_size) -> void {
    if (m_match_pos >= old_storage_size / 2) {
        m_match_pos -= old_storage_size / 2;
    } else {
        m_match_pos += old_storage_size / 2;
    }
    // TODO when m_start_pos == old_storage_size / 2, theres two possible cases
    // currently so both options are potentially wrong
    if (m_start_pos > old_storage_size / 2) {
        m_start_pos -= old_storage_size / 2;
    } else {
        m_start_pos += old_storage_size / 2;
    }
    if (m_last_match_pos >= old_storage_size / 2) {
        m_last_match_pos -= old_storage_size / 2;
    } else {
        m_last_match_pos += old_storage_size / 2;
    }
}

template <typename TypedNfaState, typename TypedDfaState>
<<<<<<< HEAD
auto Lexer<TypedNfaState, TypedDfaState>::scan(ParserInputBuffer& input_buffer
) -> std::pair<ErrorCode, std::optional<Token>> {
    auto const* state{m_dfa->get_root()};
=======
auto Lexer<TypedNfaState, TypedDfaState>::scan(ParserInputBuffer& input_buffer)
        -> std::pair<ErrorCode, std::optional<Token>> {
    auto const* state = m_dfa->get_root();
>>>>>>> b7430ae2
    if (m_asked_for_more_data) {
        state = m_prev_state;
        m_dfa->set(m_prev_state);
        m_asked_for_more_data = false;
    } else {
        m_dfa->reset();
        if (m_match) {
            m_match = false;
            m_last_match_pos = m_match_pos;
            m_last_match_line = m_match_line;
            Token token{
                    m_start_pos,
                    m_match_pos,
                    input_buffer.storage().get_active_buffer(),
                    input_buffer.storage().size(),
                    m_match_line,
                    m_type_ids
            };
            m_dfa->release_reg_handler(token);
            return {ErrorCode::Success, token};
        }
        m_start_pos = input_buffer.storage().pos();
        m_match_pos = input_buffer.storage().pos();
        m_match_line = m_line;
        m_type_ids = nullptr;
    }
    while (true) {
        auto prev_byte_buf_pos{input_buffer.storage().pos()};
        auto next_char{utf8::cCharErr};
        if (auto const err{input_buffer.get_next_character(next_char)}; ErrorCode::Success != err) {
            m_asked_for_more_data = true;
            m_prev_state = state;
            return {err, std::nullopt};
        }
        if ((m_is_delimiter[next_char] || input_buffer.log_fully_consumed()
             || false == m_has_delimiters)
            && state->is_accepting())
        {
            m_dfa->process_state(state, prev_byte_buf_pos);
            m_match = true;
            m_type_ids = &(state->get_matching_variable_ids());
            m_match_pos = prev_byte_buf_pos;
            m_match_line = m_line;
        }
        auto const& optional_transition{state->get_transition(next_char)};
        m_dfa->process_char(next_char, prev_byte_buf_pos);

        if ('\n' == next_char) {
            m_line++;
<<<<<<< HEAD
            // The newline character itself needs to be treated as a match for non-timestamped logs.
            if (m_has_delimiters && false == m_match) {
                auto const* dest_state{m_dfa->get_root()->get_transition(next_char)->get_dest_state(
                )};
                m_dfa->reset();
                m_dfa->process_char(next_char, prev_byte_buf_pos);
=======
            if (m_has_delimiters && !m_match) {
                auto const* dest_state{
                        m_dfa->get_root()->get_transition(next_char)->get_dest_state()
                };
>>>>>>> b7430ae2
                m_match = true;
                m_type_ids = &(dest_state->get_matching_variable_ids());
                m_start_pos = prev_byte_buf_pos;
                m_match_pos = input_buffer.storage().pos();
                m_match_line = m_line;
            }
        }
        if (input_buffer.log_fully_consumed() || false == optional_transition.has_value()) {
            if (m_match) {
                input_buffer.set_log_fully_consumed(false);
                input_buffer.set_pos(m_match_pos);
                m_line = m_match_line;
                if (m_last_match_pos != m_start_pos) {
                    Token token{
                            m_last_match_pos,
                            m_start_pos,
                            input_buffer.storage().get_active_buffer(),
                            input_buffer.storage().size(),
                            m_last_match_line,
                            &cTokenUncaughtStringTypes
                    };
                    return {ErrorCode::Success, token};
                }
                m_match = false;
                m_last_match_pos = m_match_pos;
                m_last_match_line = m_match_line;
                Token token{
                        m_start_pos,
                        m_match_pos,
                        input_buffer.storage().get_active_buffer(),
                        input_buffer.storage().size(),
                        m_match_line,
                        m_type_ids
                };
                m_dfa->release_reg_handler(token);
                return {ErrorCode::Success, token};
            }
            if (input_buffer.log_fully_consumed() && input_buffer.storage().pos() == m_start_pos) {
                if (m_last_match_pos != m_start_pos) {
                    m_match_pos = input_buffer.storage().pos();
                    m_type_ids = &cTokenEndTypes;
                    m_match = true;
                    Token token{
                            m_last_match_pos,
                            m_start_pos,
                            input_buffer.storage().get_active_buffer(),
                            input_buffer.storage().size(),
                            m_last_match_line,
                            &cTokenUncaughtStringTypes
                    };
                    return {ErrorCode::Success, token};
                }
                Token token{
                        input_buffer.storage().pos(),
                        input_buffer.storage().pos(),
                        input_buffer.storage().get_active_buffer(),
                        input_buffer.storage().size(),
                        m_line,
                        &cTokenEndTypes
                };
                return {ErrorCode::Success, token};
            }
            // TODO: remove timestamp from m_is_fist_char so that m_is_delimiter check not needed
            while (false == input_buffer.log_fully_consumed()
                   && (false == m_is_first_char_of_a_variable[next_char]
                       || false == m_is_delimiter[next_char]))
            {
                prev_byte_buf_pos = input_buffer.storage().pos();
                if (auto err{input_buffer.get_next_character(next_char)}; ErrorCode::Success != err)
                {
                    m_asked_for_more_data = true;
                    m_prev_state = state;
                    return {err, std::nullopt};
                }
            }
            input_buffer.set_pos(prev_byte_buf_pos);
            m_start_pos = prev_byte_buf_pos;
            m_dfa->reset();
            state = m_dfa->get_root();
            continue;
        }
        state = optional_transition->get_dest_state();
    }
}

// TODO: this is duplicating almost all the code of scan()
template <typename TypedNfaState, typename TypedDfaState>
auto Lexer<TypedNfaState, TypedDfaState>::scan_with_wildcard(
        ParserInputBuffer& input_buffer,
        char wildcard,
        Token& token
) -> ErrorCode {
    auto const* state = m_dfa->get_root();
    if (m_asked_for_more_data) {
        state = m_prev_state;
        m_asked_for_more_data = false;
    } else {
        if (m_match) {
            m_match = false;
            m_last_match_pos = m_match_pos;
            m_last_match_line = m_match_line;
            token
                    = Token{m_start_pos,
                            m_match_pos,
                            input_buffer.storage().get_active_buffer(),
                            input_buffer.storage().size(),
                            m_match_line,
                            m_type_ids};
            return ErrorCode::Success;
        }
        m_start_pos = input_buffer.storage().pos();
        m_match_pos = input_buffer.storage().pos();
        m_match_line = m_line;
        m_type_ids = nullptr;
    }
    while (true) {
        auto prev_byte_buf_pos = input_buffer.storage().pos();
        unsigned char next_char{utf8::cCharErr};
        if (ErrorCode err = input_buffer.get_next_character(next_char); ErrorCode::Success != err) {
            m_asked_for_more_data = true;
            m_prev_state = state;
            return err;
        }
        if ((m_is_delimiter[next_char] || input_buffer.log_fully_consumed() || !m_has_delimiters)
            && state->is_accepting())
        {
            m_match = true;
            m_type_ids = &(state->get_matching_variable_ids());
            m_match_pos = prev_byte_buf_pos;
            m_match_line = m_line;
        }
        auto const& optional_transition{state->get_transition(next_char)};
        if (next_char == '\n') {
            m_line++;
            if (m_has_delimiters && !m_match) {
                auto const* dest_state{
                        m_dfa->get_root()->get_transition(next_char)->get_dest_state()
                };
                m_match = true;
                m_type_ids = &(dest_state->get_matching_variable_ids());
                m_start_pos = prev_byte_buf_pos;
                m_match_pos = input_buffer.storage().pos();
                m_match_line = m_line;
            }
        }
        if (input_buffer.log_fully_consumed() || false == optional_transition.has_value()) {
            assert(input_buffer.log_fully_consumed());
            if (!m_match || (m_match && m_match_pos != input_buffer.storage().pos())) {
                token
                        = Token{m_last_match_pos,
                                input_buffer.storage().pos(),
                                input_buffer.storage().get_active_buffer(),
                                input_buffer.storage().size(),
                                m_last_match_line,
                                &cTokenUncaughtStringTypes};
                return ErrorCode::Success;
            }
            if (m_match) {
                // BFS (keep track of m_type_ids)
                if (wildcard == '?') {
                    for (uint32_t byte = 0; byte < cSizeOfByte; byte++) {
                        auto const* dest_state{state->get_transition(byte)->get_dest_state()};
                        if (false == dest_state->is_accepting()) {
                            token
                                    = Token{m_last_match_pos,
                                            input_buffer.storage().pos(),
                                            input_buffer.storage().get_active_buffer(),
                                            input_buffer.storage().size(),
                                            m_last_match_line,
                                            &cTokenUncaughtStringTypes};
                            return ErrorCode::Success;
                        }
                    }
                } else if (wildcard == '*') {
                    std::stack<TypedDfaState const*> unvisited_states;
                    std::set<TypedDfaState const*> visited_states;
                    unvisited_states.push(state);
                    while (!unvisited_states.empty()) {
                        TypedDfaState const* current_state = unvisited_states.top();
                        if (current_state == nullptr || current_state->is_accepting() == false) {
                            token
                                    = Token{m_last_match_pos,
                                            input_buffer.storage().pos(),
                                            input_buffer.storage().get_active_buffer(),
                                            input_buffer.storage().size(),
                                            m_last_match_line,
                                            &cTokenUncaughtStringTypes};
                            return ErrorCode::Success;
                        }
                        unvisited_states.pop();
                        visited_states.insert(current_state);
                        for (uint32_t byte = 0; byte < cSizeOfByte; byte++) {
                            if (m_is_delimiter[byte]) {
                                continue;
                            }
                            auto const& optional_wildcard_transition{
                                    current_state->get_transition(byte)
                            };
                            if (false == optional_wildcard_transition.has_value()) {
                                unvisited_states.push(nullptr);
                                continue;
                            }
                            auto const* dest_state{optional_wildcard_transition->get_dest_state()};
                            if (false == visited_states.contains(dest_state)) {
                                unvisited_states.push(dest_state);
                            }
                        }
                    }
                }
                input_buffer.set_pos(m_match_pos);
                m_line = m_match_line;
                m_match = false;
                m_last_match_pos = m_match_pos;
                m_last_match_line = m_match_line;
                token
                        = Token{m_start_pos,
                                m_match_pos,
                                input_buffer.storage().get_active_buffer(),
                                input_buffer.storage().size(),
                                m_match_line,
                                m_type_ids};
                return ErrorCode::Success;
            }
        }
        state = optional_transition->get_dest_state();
    }
}

template <typename TypedNfaState, typename TypedDfaState>
auto Lexer<TypedNfaState, TypedDfaState>::increase_buffer_capacity(ParserInputBuffer& input_buffer)
        -> void {
    uint32_t old_storage_size{0};
    bool flipped_static_buffer{false};
    input_buffer.increase_capacity(old_storage_size, flipped_static_buffer);
    if (old_storage_size < input_buffer.storage().size()) {
        if (flipped_static_buffer) {
            flip_states(old_storage_size);
        }
        if (0 == m_last_match_pos) {
            m_last_match_pos = old_storage_size;
            m_start_pos = old_storage_size;
        }
    }
}

template <typename TypedNfaState, typename TypedDfaState>
void Lexer<TypedNfaState, TypedDfaState>::reset() {
    m_last_match_pos = 0;
    m_match = false;
    m_line = 0;
    m_match_pos = 0;
    m_start_pos = 0;
    m_match_line = 0;
    m_last_match_line = 0;
    m_type_ids = nullptr;
    m_asked_for_more_data = false;
    m_prev_state = nullptr;
}

template <typename TypedNfaState, typename TypedDfaState>
void
Lexer<TypedNfaState, TypedDfaState>::prepend_start_of_file_char(ParserInputBuffer& input_buffer) {
    m_prev_state = m_dfa->get_root()->get_transition(utf8::cCharStartOfFile)->get_dest_state();
    m_asked_for_more_data = true;
    m_start_pos = input_buffer.storage().pos();
    m_match_pos = input_buffer.storage().pos();
    m_match_line = m_line;
    m_type_ids = nullptr;
}

template <typename TypedNfaState, typename TypedDfaState>
void Lexer<TypedNfaState, TypedDfaState>::set_delimiters(std::vector<uint32_t> const& delimiters) {
    assert(!delimiters.empty());
    m_has_delimiters = true;
    for (auto& i : m_is_delimiter) {
        i = false;
    }
    for (auto delimiter : delimiters) {
        m_is_delimiter[delimiter] = true;
    }
    m_is_delimiter[utf8::cCharStartOfFile] = true;
}

template <typename TypedNfaState, typename TypedDfaState>
void Lexer<TypedNfaState, TypedDfaState>::add_rule(
        rule_id_t const rule_id,
        std::unique_ptr<finite_automata::RegexAST<TypedNfaState>> rule
) {
    m_rules.emplace_back(rule_id, std::move(rule));
}

template <typename TypedNfaState, typename TypedDfaState>
auto Lexer<TypedNfaState, TypedDfaState>::get_highest_priority_rule(rule_id_t const rule_id)
        -> finite_automata::RegexAST<TypedNfaState>* {
    for (auto const& rule : m_rules) {
        if (rule.get_variable_id() == rule_id) {
            return rule.get_regex();
        }
    }
    return nullptr;
}

template <typename TypedNfaState, typename TypedDfaState>
void Lexer<TypedNfaState, TypedDfaState>::generate() {
    for (auto const& rule : m_rules) {
        for (auto const* capture : rule.get_captures()) {
            std::string const capture_name{capture->get_name()};
            if (m_symbol_id.contains(capture_name)) {
                throw std::invalid_argument(
                        "`m_rules` contains capture names that are not unique."
                );
            }
            auto const capture_id{m_symbol_id.size()};
            m_symbol_id.emplace(capture_name, capture_id);
            m_id_symbol.emplace(capture_id, capture_name);

            auto const rule_id{rule.get_variable_id()};
            m_rule_id_to_capture_ids.try_emplace(rule_id);
            m_rule_id_to_capture_ids.at(rule_id).push_back(capture_id);
        }
    }

    finite_automata::Nfa<TypedNfaState> nfa{m_rules};
    for (auto const& [capture, tag_id_pair] : nfa.get_capture_to_tag_id_pair()) {
        std::string const capture_name{capture->get_name()};
        auto const capture_id{m_symbol_id.at(capture_name)};
        m_capture_id_to_tag_id_pair.emplace(capture_id, tag_id_pair);
    }

    // TODO: DFA ignores captures. E.g., treats "capture:user=(?<user_id>\d+)" as "capture:user=\d+"
    m_dfa = std::make_unique<finite_automata::Dfa<TypedDfaState, TypedNfaState>>(nfa);

    auto const* state = m_dfa->get_root();
    for (uint32_t i = 0; i < cSizeOfByte; i++) {
        m_is_first_char_of_a_variable[i] = state->get_transition(i).has_value();
    }
}
}  // namespace log_surgeon

#endif  // LOG_SURGEON_LEXER_TPP<|MERGE_RESOLUTION|>--- conflicted
+++ resolved
@@ -42,15 +42,9 @@
 }
 
 template <typename TypedNfaState, typename TypedDfaState>
-<<<<<<< HEAD
 auto Lexer<TypedNfaState, TypedDfaState>::scan(ParserInputBuffer& input_buffer
 ) -> std::pair<ErrorCode, std::optional<Token>> {
     auto const* state{m_dfa->get_root()};
-=======
-auto Lexer<TypedNfaState, TypedDfaState>::scan(ParserInputBuffer& input_buffer)
-        -> std::pair<ErrorCode, std::optional<Token>> {
-    auto const* state = m_dfa->get_root();
->>>>>>> b7430ae2
     if (m_asked_for_more_data) {
         state = m_prev_state;
         m_dfa->set(m_prev_state);
@@ -100,19 +94,13 @@
 
         if ('\n' == next_char) {
             m_line++;
-<<<<<<< HEAD
             // The newline character itself needs to be treated as a match for non-timestamped logs.
             if (m_has_delimiters && false == m_match) {
-                auto const* dest_state{m_dfa->get_root()->get_transition(next_char)->get_dest_state(
-                )};
+                auto const* dest_state{
+                    m_dfa->get_root()->get_transition(next_char)->get_dest_state()
+                };
                 m_dfa->reset();
                 m_dfa->process_char(next_char, prev_byte_buf_pos);
-=======
-            if (m_has_delimiters && !m_match) {
-                auto const* dest_state{
-                        m_dfa->get_root()->get_transition(next_char)->get_dest_state()
-                };
->>>>>>> b7430ae2
                 m_match = true;
                 m_type_ids = &(dest_state->get_matching_variable_ids());
                 m_start_pos = prev_byte_buf_pos;
