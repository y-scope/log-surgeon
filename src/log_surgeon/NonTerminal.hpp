#ifndef LOG_SURGEON_NONTERMINAL_HPP
#define LOG_SURGEON_NONTERMINAL_HPP

#include <cassert>
#include <cstdint>
#include <memory>

#include <log_surgeon/Constants.hpp>
#include <log_surgeon/ParserAst.hpp>
#include <log_surgeon/Production.hpp>
#include <log_surgeon/Token.hpp>
#include <log_surgeon/types.hpp>

namespace log_surgeon {
<<<<<<< HEAD
=======
class NonTerminal;
using MatchedSymbol = std::variant<Token, NonTerminal>;

>>>>>>> 29fbe9b2
class NonTerminal {
public:
    NonTerminal() : m_children_start(0), m_production(nullptr), m_ast(nullptr) {}

    explicit NonTerminal(Production* production)
            : m_children_start(m_next_children_start),
              m_production(production),
              m_ast(nullptr) {
        m_next_children_start += production->m_body.size();
    }

    /**
     * Return the ith child's (body of production) MatchedSymbol as a Token.
     * Note: only children are needed (and stored) for performing semantic actions (for the AST)
     * @param i
     * @return Token*
     */
    [[nodiscard]] auto token_cast(uint32_t i) const -> Token* {
        assert(i < cSizeOfAllChildren);
        return &std::get<Token>(m_all_children[m_children_start + i]);
    }

    /**
     * Return the ith child's (body of production) MatchedSymbol as a NonTerminal. Note: only
     * children are needed (and stored) for performing semantic actions (for the AST)
     * @param i
     * @return NonTerminal*
     */
    [[nodiscard]] auto non_terminal_cast(uint32_t i) const -> NonTerminal* {
        assert(i < cSizeOfAllChildren);
        return &std::get<NonTerminal>(m_all_children[m_children_start + i]);
    }

    /**
     * Return the AST that relates this non_terminal's children together (based on the
     * production/syntax-rule that was determined to have generated them)
     * @return std::unique_ptr<ParserAST>
     */
    auto get_parser_ast() -> std::unique_ptr<ParserAST>& { return m_ast; }

    static MatchedSymbol m_all_children[];
    static inline uint32_t m_next_children_start{0};
    uint32_t m_children_start;
    Production* m_production;
    std::unique_ptr<ParserAST> m_ast;
};
}  // namespace log_surgeon

#endif  // LOG_SURGEON_NONTERMINAL_HPP<|MERGE_RESOLUTION|>--- conflicted
+++ resolved
@@ -12,12 +12,6 @@
 #include <log_surgeon/types.hpp>
 
 namespace log_surgeon {
-<<<<<<< HEAD
-=======
-class NonTerminal;
-using MatchedSymbol = std::variant<Token, NonTerminal>;
-
->>>>>>> 29fbe9b2
 class NonTerminal {
 public:
     NonTerminal() : m_children_start(0), m_production(nullptr), m_ast(nullptr) {}
