--- conflicted
+++ resolved
@@ -5,12 +5,9 @@
 #include <memory>
 #include <optional>
 #include <queue>
-<<<<<<< HEAD
-=======
 #include <set>
 #include <string>
 #include <tuple>
->>>>>>> e63637e6
 #include <unordered_map>
 #include <unordered_set>
 #include <utility>
@@ -23,157 +20,6 @@
 #include <log_surgeon/LexicalRule.hpp>
 
 namespace log_surgeon::finite_automata {
-<<<<<<< HEAD
-=======
-enum class RegexNFAStateType : uint8_t {
-    Byte,
-    UTF8
-};
-
-template <RegexNFAStateType state_type>
-class RegexNFAState;
-
-using RegexNFAByteState = RegexNFAState<RegexNFAStateType::Byte>;
-using RegexNFAUTF8State = RegexNFAState<RegexNFAStateType::UTF8>;
-
-template <typename NFAStateType>
-class PositiveTaggedTransition {
-public:
-    PositiveTaggedTransition(uint32_t const tag, NFAStateType const* dest_state)
-            : m_tag{tag},
-              m_dest_state{dest_state} {}
-
-    [[nodiscard]] auto get_tag() const -> uint32_t { return m_tag; }
-
-    [[nodiscard]] auto get_dest_state() const -> NFAStateType const* { return m_dest_state; }
-
-    /**
-     * @param state_ids A map of states to their unique identifiers.
-     * @return A string representation of the positive tagged transition on success.
-     * @return std::nullopt if `m_dest_state` is not in `state_ids`.
-     */
-    [[nodiscard]] auto serialize(std::unordered_map<NFAStateType const*, uint32_t> const& state_ids
-    ) const -> std::optional<std::string>;
-
-private:
-    uint32_t m_tag;
-    NFAStateType const* m_dest_state;
-};
-
-template <typename NFAStateType>
-class NegativeTaggedTransition {
-public:
-    NegativeTaggedTransition(std::set<uint32_t> tags, NFAStateType const* dest_state)
-            : m_tags{std::move(tags)},
-              m_dest_state{dest_state} {}
-
-    [[nodiscard]] auto get_tags() const -> std::set<uint32_t> const& { return m_tags; }
-
-    [[nodiscard]] auto get_dest_state() const -> NFAStateType const* { return m_dest_state; }
-
-    /**
-     * @param state_ids A map of states to their unique identifiers.
-     * @return A string representation of the negative tagged transition on success.
-     * @return std::nullopt if `m_dest_state` is not in `state_ids`.
-     */
-    [[nodiscard]] auto serialize(std::unordered_map<NFAStateType const*, uint32_t> const& state_ids
-    ) const -> std::optional<std::string>;
-
-private:
-    std::set<uint32_t> m_tags;
-    NFAStateType const* m_dest_state;
-};
-
-template <RegexNFAStateType state_type>
-class RegexNFAState {
-public:
-    using Tree = UnicodeIntervalTree<RegexNFAState*>;
-
-    RegexNFAState() = default;
-
-    RegexNFAState(uint32_t const tag, RegexNFAState const* dest_state)
-            : m_positive_tagged_transitions{{tag, dest_state}} {}
-
-    RegexNFAState(std::set<uint32_t> tags, RegexNFAState const* dest_state)
-            : m_optional_negative_tagged_transition{
-                      NegativeTaggedTransition{std::move(tags), dest_state}
-              } {}
-
-    auto set_accepting(bool accepting) -> void { m_accepting = accepting; }
-
-    [[nodiscard]] auto is_accepting() const -> bool const& { return m_accepting; }
-
-    auto set_matching_variable_id(uint32_t const variable_id) -> void {
-        m_matching_variable_id = variable_id;
-    }
-
-    [[nodiscard]] auto get_matching_variable_id() const -> uint32_t {
-        return m_matching_variable_id;
-    }
-
-    [[nodiscard]] auto get_positive_tagged_transitions(
-    ) const -> std::vector<PositiveTaggedTransition<RegexNFAState>> const& {
-        return m_positive_tagged_transitions;
-    }
-
-    [[nodiscard]] auto get_optional_negative_tagged_transition(
-    ) const -> std::optional<NegativeTaggedTransition<RegexNFAState>> const& {
-        return m_optional_negative_tagged_transition;
-    }
-
-    auto add_epsilon_transition(RegexNFAState* epsilon_transition) -> void {
-        m_epsilon_transitions.push_back(epsilon_transition);
-    }
-
-    [[nodiscard]] auto get_epsilon_transitions() const -> std::vector<RegexNFAState*> const& {
-        return m_epsilon_transitions;
-    }
-
-    auto add_byte_transition(uint8_t byte, RegexNFAState* dest_state) -> void {
-        m_bytes_transitions[byte].push_back(dest_state);
-    }
-
-    [[nodiscard]] auto get_byte_transitions(uint8_t byte
-    ) const -> std::vector<RegexNFAState*> const& {
-        return m_bytes_transitions[byte];
-    }
-
-    auto get_tree_transitions() -> Tree const& { return m_tree_transitions; }
-
-    /**
-     Add dest_state to m_bytes_transitions if all values in interval are a byte, otherwise add
-     dest_state to m_tree_transitions
-     * @param interval
-     * @param dest_state
-     */
-    auto add_interval(Interval interval, RegexNFAState* dest_state) -> void;
-
-    /**
-     * @param state_ids A map of states to their unique identifiers.
-     * @return A string representation of the NFA state on success.
-     * @return Forwards `PositiveTaggedTransition::serialize`'s return value (std::nullopt) on
-     * failure.
-     * @return Forwards `NegativeTaggedTransition::serialize`'s return value (std::nullopt) on
-     * failure.
-     */
-    [[nodiscard]] auto serialize(std::unordered_map<RegexNFAState const*, uint32_t> const& state_ids
-    ) const -> std::optional<std::string>;
-
-private:
-    bool m_accepting{false};
-    uint32_t m_matching_variable_id{0};
-    std::vector<PositiveTaggedTransition<RegexNFAState>> m_positive_tagged_transitions;
-    std::optional<NegativeTaggedTransition<RegexNFAState>> m_optional_negative_tagged_transition;
-    std::vector<RegexNFAState*> m_epsilon_transitions;
-    std::array<std::vector<RegexNFAState*>, cSizeOfByte> m_bytes_transitions;
-    // NOTE: We don't need m_tree_transitions for the `stateType ==
-    // RegexDFAStateType::Byte` case, so we use an empty class (`std::tuple<>`)
-    // in that case.
-    std::conditional_t<state_type == RegexNFAStateType::UTF8, Tree, std::tuple<>>
-            m_tree_transitions;
-};
-
->>>>>>> e63637e6
 // TODO: rename `RegexNFA` to `NFA`
 template <typename NFAStateType>
 class RegexNFA {
@@ -237,131 +83,6 @@
 };
 
 template <typename NFAStateType>
-<<<<<<< HEAD
-=======
-auto PositiveTaggedTransition<NFAStateType>::serialize(
-        std::unordered_map<NFAStateType const*, uint32_t> const& state_ids
-) const -> std::optional<std::string> {
-    auto const state_id_it = state_ids.find(m_dest_state);
-    if (state_id_it == state_ids.end()) {
-        return std::nullopt;
-    }
-    return fmt::format("{}[{}]", state_id_it->second, m_tag);
-}
-
-template <typename NFAStateType>
-auto NegativeTaggedTransition<NFAStateType>::serialize(
-        std::unordered_map<NFAStateType const*, uint32_t> const& state_ids
-) const -> std::optional<std::string> {
-    auto const state_id_it = state_ids.find(m_dest_state);
-    if (state_id_it == state_ids.end()) {
-        return std::nullopt;
-    }
-    return fmt::format("{}[{}]", state_id_it->second, fmt::join(m_tags, ","));
-}
-
-template <RegexNFAStateType state_type>
-void RegexNFAState<state_type>::add_interval(Interval interval, RegexNFAState* dest_state) {
-    if (interval.first < cSizeOfByte) {
-        uint32_t const bound = std::min(interval.second, cSizeOfByte - 1);
-        for (uint32_t i = interval.first; i <= bound; i++) {
-            add_byte_transition(i, dest_state);
-        }
-        interval.first = bound + 1;
-    }
-    if constexpr (RegexNFAStateType::UTF8 == state_type) {
-        if (interval.second < cSizeOfByte) {
-            return;
-        }
-        std::unique_ptr<std::vector<typename Tree::Data>> overlaps
-                = m_tree_transitions.pop(interval);
-        for (typename Tree::Data const& data : *overlaps) {
-            uint32_t overlap_low = std::max(data.m_interval.first, interval.first);
-            uint32_t overlap_high = std::min(data.m_interval.second, interval.second);
-
-            std::vector<RegexNFAUTF8State*> tree_states = data.m_value;
-            tree_states.push_back(dest_state);
-            m_tree_transitions.insert(Interval(overlap_low, overlap_high), tree_states);
-            if (data.m_interval.first < interval.first) {
-                m_tree_transitions.insert(
-                        Interval(data.m_interval.first, interval.first - 1),
-                        data.m_value
-                );
-            } else if (data.m_interval.first > interval.first) {
-                m_tree_transitions.insert(
-                        Interval(interval.first, data.m_interval.first - 1),
-                        {dest_state}
-                );
-            }
-            if (data.m_interval.second > interval.second) {
-                m_tree_transitions.insert(
-                        Interval(interval.second + 1, data.m_interval.second),
-                        data.m_value
-                );
-            }
-            interval.first = data.m_interval.second + 1;
-        }
-        if (interval.first != 0 && interval.first <= interval.second) {
-            m_tree_transitions.insert(interval, {dest_state});
-        }
-    }
-}
-
-template <RegexNFAStateType state_type>
-auto RegexNFAState<state_type>::serialize(
-        std::unordered_map<RegexNFAState const*, uint32_t> const& state_ids
-) const -> std::optional<std::string> {
-    std::vector<std::string> byte_transitions;
-    for (uint32_t idx{0}; idx < cSizeOfByte; ++idx) {
-        for (auto const* dest_state : m_bytes_transitions[idx]) {
-            byte_transitions.emplace_back(
-                    fmt::format("{}-->{}", static_cast<char>(idx), state_ids.at(dest_state))
-            );
-        }
-    }
-
-    std::vector<std::string> epsilon_transitions;
-    for (auto const* dest_state : m_epsilon_transitions) {
-        epsilon_transitions.emplace_back(std::to_string(state_ids.at(dest_state)));
-    }
-
-    std::vector<std::string> positive_tagged_transitions;
-    for (auto const& positive_tagged_transition : m_positive_tagged_transitions) {
-        auto const optional_serialized_positive_transition
-                = positive_tagged_transition.serialize(state_ids);
-        if (false == optional_serialized_positive_transition.has_value()) {
-            return std::nullopt;
-        }
-        positive_tagged_transitions.emplace_back(optional_serialized_positive_transition.value());
-    }
-
-    std::string negative_tagged_transition_string;
-    if (m_optional_negative_tagged_transition.has_value()) {
-        auto const optional_serialized_negative_transition
-                = m_optional_negative_tagged_transition.value().serialize(state_ids);
-        if (false == optional_serialized_negative_transition.has_value()) {
-            return std::nullopt;
-        }
-        negative_tagged_transition_string = optional_serialized_negative_transition.value();
-    }
-
-    auto const accepting_tag_string
-            = m_accepting ? fmt::format("accepting_tag={},", m_matching_variable_id) : "";
-
-    return fmt::format(
-            "{}:{}byte_transitions={{{}}},epsilon_transitions={{{}}},positive_tagged_transitions={{"
-            "{}}},negative_tagged_transition={{{}}}",
-            state_ids.at(this),
-            accepting_tag_string,
-            fmt::join(byte_transitions, ","),
-            fmt::join(epsilon_transitions, ","),
-            fmt::join(positive_tagged_transitions, ","),
-            negative_tagged_transition_string
-    );
-}
-
-template <typename NFAStateType>
->>>>>>> e63637e6
 RegexNFA<NFAStateType>::RegexNFA(std::vector<LexicalRule<NFAStateType>> const& rules)
         : m_root{new_state()} {
     for (auto const& rule : rules) {
