--- conflicted
+++ resolved
@@ -95,11 +95,7 @@
 using RegexNFAByteState = RegexNFAState<RegexNFAStateType::Byte>;
 using RegexNFAUTF8State = RegexNFAState<RegexNFAStateType::UTF8>;
 
-<<<<<<< HEAD
-// TODO: rename RegexNFA to NFA and RegexDFA to DFA
-=======
 // TODO: rename `RegexNFA` to `NFA`
->>>>>>> e4ac2151
 template <typename NFAStateType>
 class RegexNFA {
 public:
