--- conflicted
+++ resolved
@@ -173,14 +173,9 @@
         {
             add_to_queue_and_visited(positive_tagged_start_transition.get_dest_state());
         }
-<<<<<<< HEAD
-        auto const& optional_positive_tagged_end_transition
-                = current_state->get_positive_tagged_end_transitions();
-=======
 
         auto const& optional_positive_tagged_end_transition
                 = current_state->get_positive_tagged_end_transition();
->>>>>>> ada697f1
         if (optional_positive_tagged_end_transition.has_value()) {
             add_to_queue_and_visited(optional_positive_tagged_end_transition.value().get_dest_state(
             ));
