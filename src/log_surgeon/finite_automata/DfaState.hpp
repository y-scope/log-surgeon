--- conflicted
+++ resolved
@@ -8,29 +8,18 @@
 #include <type_traits>
 #include <vector>
 
-<<<<<<< HEAD
 #include <log_surgeon/finite_automata/StateType.hpp>
-=======
 #include <log_surgeon/Constants.hpp>
-#include <log_surgeon/finite_automata/DfaStateType.hpp>
->>>>>>> 1380e53a
 #include <log_surgeon/finite_automata/UnicodeIntervalTree.hpp>
 
 namespace log_surgeon::finite_automata {
 template <StateType state_type>
 class DfaState;
 
-<<<<<<< HEAD
 using DfaByteState = DfaState<StateType::Byte>;
 using DfaUtf8State = DfaState<StateType::Utf8>;
 
 template <StateType state_type>
-=======
-using ByteDfaState = DfaState<DfaStateType::Byte>;
-using Utf8DfaState = DfaState<DfaStateType::Utf8>;
-
-template <DfaStateType state_type>
->>>>>>> 1380e53a
 class DfaState {
 public:
     using Tree = UnicodeIntervalTree<DfaState*>;
@@ -62,25 +51,14 @@
 private:
     std::vector<uint32_t> m_matching_variable_ids;
     DfaState* m_bytes_transition[cSizeOfByte];
-<<<<<<< HEAD
-    // NOTE: We don't need m_tree_transitions for the `stateType == DfaStateType::Byte` case,
-    // so we use an empty class (`std::tuple<>`) in that case.
+    // NOTE: We don't need m_tree_transitions for the `stateType == StateType::Byte` case, so we use
+    // an empty class (`std::tuple<>`) in that case.
     std::conditional_t<state_type == StateType::Utf8, Tree, std::tuple<>> m_tree_transitions;
 };
 
 template <StateType state_type>
 auto DfaState<state_type>::next(uint32_t character) const -> DfaState* {
     if constexpr (StateType::Byte == state_type) {
-=======
-    // NOTE: We don't need m_tree_transitions for the `state_type == DfaStateType::Byte` case, so we
-    // use an empty class (`std::tuple<>`) in that case.
-    std::conditional_t<state_type == DfaStateType::Utf8, Tree, std::tuple<>> m_tree_transitions;
-};
-
-template <DfaStateType state_type>
-auto DfaState<state_type>::next(uint32_t character) const -> DfaState* {
-    if constexpr (DfaStateType::Byte == state_type) {
->>>>>>> 1380e53a
         return m_bytes_transition[character];
     } else {
         if (character < cSizeOfByte) {
