#ifndef LOG_SURGEON_FINITE_AUTOMATA_TAGGED_TRANSITION
#define LOG_SURGEON_FINITE_AUTOMATA_TAGGED_TRANSITION

#include <cstdint>
#include <optional>
#include <set>
#include <string>
#include <unordered_map>

#include <fmt/format.h>

#include <log_surgeon/finite_automata/Tag.hpp>

namespace log_surgeon::finite_automata {
template <typename NFAStateType>
class PositiveTaggedTransition {
public:
    PositiveTaggedTransition(Tag* tag, NFAStateType const* dest_state)
            : m_tag{tag},
              m_dest_state{dest_state} {}

    [[nodiscard]] auto get_dest_state() const -> NFAStateType const* { return m_dest_state; }

    auto add_tag_start_pos(uint32_t start_pos) const -> void { m_tag->add_start_pos(start_pos); }

    auto add_tag_end_pos(uint32_t end_pos) const -> void { m_tag->add_end_pos(end_pos); }

    /**
     * @param state_ids A map of states to their unique identifiers.
     * @return A string representation of the positive tagged transition on success.
     * @return std::nullopt if `m_dest_state` is not in `state_ids`.
     */
    [[nodiscard]] auto serialize(std::unordered_map<NFAStateType const*, uint32_t> const& state_ids
    ) const -> std::optional<std::string> {
        auto const state_id_it = state_ids.find(m_dest_state);
        if (state_id_it == state_ids.end() || nullptr == m_tag) {
            return std::nullopt;
        }
        return fmt::format("{}[{}]", state_id_it->second, m_tag->get_name());
    }

private:
    Tag* m_tag;
    NFAStateType const* m_dest_state;
};

template <typename NFAStateType>
class NegativeTaggedTransition {
public:
    NegativeTaggedTransition(std::vector<Tag*> tags, NFAStateType const* dest_state)
            : m_tags{std::move(tags)},
              m_dest_state{dest_state} {}

    [[nodiscard]] auto get_dest_state() const -> NFAStateType const* { return m_dest_state; }

    auto negate_tag() const -> void {
        for (auto* tag : m_tags) {
            tag->set_unmatched();
        }
    }

    /**
     * @param state_ids A map of states to their unique identifiers.
     * @return A string representation of the negative tagged transition on success.
     * @return std::nullopt if `m_dest_state` is not in `state_ids`.
     */
    [[nodiscard]] auto serialize(std::unordered_map<NFAStateType const*, uint32_t> const& state_ids
    ) const -> std::optional<std::string> {
        auto const state_id_it = state_ids.find(m_dest_state);
        if (state_id_it == state_ids.end()) {
            return std::nullopt;
        }

<<<<<<< HEAD
        auto const tag_names = m_tags | std::ranges::views::transform([](Tag const* tag) {
                                   return tag->get_name();
                               });
=======
        if (std::ranges::any_of(m_tags, [](Tag const* tag) { return tag == nullptr; })) {
            return std::nullopt;
        }
        auto const tag_names = m_tags | std::ranges::views::transform(&Tag::get_name);

>>>>>>> 59cc6cd2
        return fmt::format("{}[{}]", state_id_it->second, fmt::join(tag_names, ","));
    }

private:
    std::vector<Tag*> const m_tags;
    NFAStateType const* m_dest_state;
};
}  // namespace log_surgeon::finite_automata

#endif  // LOG_SURGEON_FINITE_AUTOMATA_TAGGED_TRANSITION<|MERGE_RESOLUTION|>--- conflicted
+++ resolved
@@ -71,17 +71,11 @@
             return std::nullopt;
         }
 
-<<<<<<< HEAD
-        auto const tag_names = m_tags | std::ranges::views::transform([](Tag const* tag) {
-                                   return tag->get_name();
-                               });
-=======
         if (std::ranges::any_of(m_tags, [](Tag const* tag) { return tag == nullptr; })) {
             return std::nullopt;
         }
         auto const tag_names = m_tags | std::ranges::views::transform(&Tag::get_name);
 
->>>>>>> 59cc6cd2
         return fmt::format("{}[{}]", state_id_it->second, fmt::join(tag_names, ","));
     }
 
