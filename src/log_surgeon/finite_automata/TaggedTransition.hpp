#ifndef LOG_SURGEON_FINITE_AUTOMATA_TAGGED_TRANSITION
#define LOG_SURGEON_FINITE_AUTOMATA_TAGGED_TRANSITION

#include <cstdint>
#include <optional>
#include <set>
#include <string>
#include <unordered_map>

#include <fmt/format.h>

#include <log_surgeon/finite_automata/RegexNFAStateType.hpp>
#include <log_surgeon/finite_automata/Tag.hpp>

namespace log_surgeon::finite_automata {
template <typename NFAStateType>
class PositiveTaggedTransition {
public:
<<<<<<< HEAD
    PositiveTaggedTransition(Tag const* tag, RegexNFAState<state_type> const* dest_state)
            : m_tag{tag},
              m_dest_state{dest_state} {}

    [[nodiscard]] auto get_dest_state() const -> RegexNFAState<state_type> const* {
        return m_dest_state;
    }
=======
    PositiveTaggedTransition(uint32_t const tag, NFAStateType const* dest_state)
            : m_tag{tag},
              m_dest_state{dest_state} {}

    [[nodiscard]] auto get_tag() const -> uint32_t { return m_tag; }

    [[nodiscard]] auto get_dest_state() const -> NFAStateType const* { return m_dest_state; }
>>>>>>> fd765f75

    /**
     * @param state_ids A map of states to their unique identifiers.
     * @return A string representation of the positive tagged transition on success.
     * @return std::nullopt if `m_dest_state` is not in `state_ids`.
     */
    [[nodiscard]] auto serialize(std::unordered_map<NFAStateType const*, uint32_t> const& state_ids
    ) const -> std::optional<std::string>;

private:
<<<<<<< HEAD
    Tag const* m_tag;
    RegexNFAState<state_type> const* m_dest_state;
=======
    uint32_t m_tag;
    NFAStateType const* m_dest_state;
>>>>>>> fd765f75
};

template <typename NFAStateType>
class NegativeTaggedTransition {
public:
<<<<<<< HEAD
    NegativeTaggedTransition(std::set<Tag const*> tags, RegexNFAState<state_type> const* dest_state)
            : m_tags{std::move(tags)},
              m_dest_state{dest_state} {}

    [[nodiscard]] auto get_dest_state() const -> RegexNFAState<state_type> const* {
        return m_dest_state;
    }
=======
    NegativeTaggedTransition() = default;

    NegativeTaggedTransition(std::set<uint32_t> tags, NFAStateType const* dest_state)
            : m_tags{std::move(tags)},
              m_dest_state{dest_state} {}

    [[nodiscard]] auto get_tags() const -> std::set<uint32_t> const& { return m_tags; }

    [[nodiscard]] auto get_dest_state() const -> NFAStateType const* { return m_dest_state; }
>>>>>>> fd765f75

    /**
     * @param state_ids A map of states to their unique identifiers.
     * @return A string representation of the negative tagged transition on success.
     * @return std::nullopt if `m_dest_state` is not in `state_ids`.
     */
    [[nodiscard]] auto serialize(std::unordered_map<NFAStateType const*, uint32_t> const& state_ids
    ) const -> std::optional<std::string>;

private:
<<<<<<< HEAD
    std::set<Tag const*> const m_tags;
    RegexNFAState<state_type> const* m_dest_state;
=======
    std::set<uint32_t> m_tags;
    NFAStateType const* m_dest_state{nullptr};
>>>>>>> fd765f75
};

template <typename NFAStateType>
auto PositiveTaggedTransition<NFAStateType>::serialize(
        std::unordered_map<NFAStateType const*, uint32_t> const& state_ids
) const -> std::optional<std::string> {
    auto const state_id_it = state_ids.find(m_dest_state);
    if (state_id_it == state_ids.end()) {
        return std::nullopt;
    }
    return fmt::format("{}[{}]", state_id_it->second, m_tag->get_name());
}

template <typename NFAStateType>
auto NegativeTaggedTransition<NFAStateType>::serialize(
        std::unordered_map<NFAStateType const*, uint32_t> const& state_ids
) const -> std::optional<std::string> {
    auto const state_id_it = state_ids.find(m_dest_state);
    if (state_id_it == state_ids.end()) {
        return std::nullopt;
    }

    auto const tag_names
        = m_tags
          | std::ranges::views::transform([](Tag const* tag) {
                return tag->get_name();
            });
    return fmt::format("{}[{}]", state_id_it->second, fmt::join(tag_names, ","));
}
}  // namespace log_surgeon::finite_automata

#endif  // LOG_SURGEON_FINITE_AUTOMATA_TAGGED_TRANSITION<|MERGE_RESOLUTION|>--- conflicted
+++ resolved
@@ -16,23 +16,11 @@
 template <typename NFAStateType>
 class PositiveTaggedTransition {
 public:
-<<<<<<< HEAD
-    PositiveTaggedTransition(Tag const* tag, RegexNFAState<state_type> const* dest_state)
+    PositiveTaggedTransition(Tag const* tag, NFAStateType const* dest_state)
             : m_tag{tag},
               m_dest_state{dest_state} {}
 
-    [[nodiscard]] auto get_dest_state() const -> RegexNFAState<state_type> const* {
-        return m_dest_state;
-    }
-=======
-    PositiveTaggedTransition(uint32_t const tag, NFAStateType const* dest_state)
-            : m_tag{tag},
-              m_dest_state{dest_state} {}
-
-    [[nodiscard]] auto get_tag() const -> uint32_t { return m_tag; }
-
     [[nodiscard]] auto get_dest_state() const -> NFAStateType const* { return m_dest_state; }
->>>>>>> fd765f75
 
     /**
      * @param state_ids A map of states to their unique identifiers.
@@ -43,37 +31,20 @@
     ) const -> std::optional<std::string>;
 
 private:
-<<<<<<< HEAD
     Tag const* m_tag;
-    RegexNFAState<state_type> const* m_dest_state;
-=======
-    uint32_t m_tag;
     NFAStateType const* m_dest_state;
->>>>>>> fd765f75
 };
 
 template <typename NFAStateType>
 class NegativeTaggedTransition {
 public:
-<<<<<<< HEAD
-    NegativeTaggedTransition(std::set<Tag const*> tags, RegexNFAState<state_type> const* dest_state)
+    NegativeTaggedTransition() = default;
+
+    NegativeTaggedTransition(std::set<Tag const*> tags, NFAStateType const* dest_state)
             : m_tags{std::move(tags)},
               m_dest_state{dest_state} {}
 
-    [[nodiscard]] auto get_dest_state() const -> RegexNFAState<state_type> const* {
-        return m_dest_state;
-    }
-=======
-    NegativeTaggedTransition() = default;
-
-    NegativeTaggedTransition(std::set<uint32_t> tags, NFAStateType const* dest_state)
-            : m_tags{std::move(tags)},
-              m_dest_state{dest_state} {}
-
-    [[nodiscard]] auto get_tags() const -> std::set<uint32_t> const& { return m_tags; }
-
     [[nodiscard]] auto get_dest_state() const -> NFAStateType const* { return m_dest_state; }
->>>>>>> fd765f75
 
     /**
      * @param state_ids A map of states to their unique identifiers.
@@ -84,13 +55,8 @@
     ) const -> std::optional<std::string>;
 
 private:
-<<<<<<< HEAD
     std::set<Tag const*> const m_tags;
-    RegexNFAState<state_type> const* m_dest_state;
-=======
-    std::set<uint32_t> m_tags;
     NFAStateType const* m_dest_state{nullptr};
->>>>>>> fd765f75
 };
 
 template <typename NFAStateType>
