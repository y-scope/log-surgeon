--- conflicted
+++ resolved
@@ -152,27 +152,6 @@
 }
 
 template <StateType state_type>
-<<<<<<< HEAD
-=======
-auto NfaState<state_type>::epsilon_closure() -> std::set<NfaState const*> {
-    std::set<NfaState const*> closure_set;
-    std::stack<NfaState const*> stack;
-    stack.push(this);
-    while (false == stack.empty()) {
-        auto const* current_state = stack.top();
-        stack.pop();
-        if (false == closure_set.insert(current_state).second) {
-            continue;
-        }
-        for (auto const& spontaneous_transition : current_state->get_spontaneous_transitions()) {
-            stack.push(spontaneous_transition.get_dest_state());
-        }
-    }
-    return closure_set;
-}
-
-template <StateType state_type>
->>>>>>> d5acb490
 auto NfaState<state_type>::serialize(std::unordered_map<NfaState const*, uint32_t> const& state_ids
 ) const -> std::optional<std::string> {
     auto const accepting_tag_string
