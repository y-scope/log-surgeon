#ifndef LOG_SURGEON_FINITE_AUTOMATA_NFA_STATE
#define LOG_SURGEON_FINITE_AUTOMATA_NFA_STATE

#include <array>
#include <cstdint>
#include <memory>
#include <optional>
#include <stack>
#include <string>
#include <tuple>
#include <unordered_map>
#include <vector>

#include <fmt/format.h>

#include <log_surgeon/finite_automata/NfaStateType.hpp>
#include <log_surgeon/finite_automata/TaggedTransition.hpp>
#include <log_surgeon/finite_automata/UnicodeIntervalTree.hpp>

namespace log_surgeon::finite_automata {
template <NfaStateType state_type>
class NfaState;

using NfaByteState = NfaState<NfaStateType::Byte>;
using NfaUtf8State = NfaState<NfaStateType::Utf8>;

template <NfaStateType state_type>
class NfaState {
public:
    using Tree = UnicodeIntervalTree<NfaState*>;

    NfaState() = default;

<<<<<<< HEAD
    NfaState(Tag* tag, NfaState const* dest_state)
=======
    NfaState(Tag const* tag, NfaState const* dest_state)
>>>>>>> ada697f1
            : m_positive_tagged_end_transition{PositiveTaggedTransition{tag, dest_state}} {}

    NfaState(std::vector<Tag const*> tags, NfaState const* dest_state)
            : m_negative_tagged_transition{NegativeTaggedTransition{std::move(tags), dest_state}} {}

    auto set_accepting(bool accepting) -> void { m_accepting = accepting; }

    [[nodiscard]] auto is_accepting() const -> bool const& { return m_accepting; }

    auto set_matching_variable_id(uint32_t const variable_id) -> void {
        m_matching_variable_id = variable_id;
    }

    [[nodiscard]] auto get_matching_variable_id() const -> uint32_t {
        return m_matching_variable_id;
    }

    auto
    add_positive_tagged_start_transition(Tag const* tag, NfaState const* dest_state) -> void {
        m_positive_tagged_start_transitions.emplace_back(tag, dest_state);
    }

    [[nodiscard]] auto get_positive_tagged_start_transitions(
    ) const -> std::vector<PositiveTaggedTransition<NfaState>> const& {
        return m_positive_tagged_start_transitions;
    }

<<<<<<< HEAD
    [[nodiscard]] auto get_positive_tagged_end_transitions(
=======
    [[nodiscard]] auto get_positive_tagged_end_transition(
>>>>>>> ada697f1
    ) const -> std::optional<PositiveTaggedTransition<NfaState>> const& {
        return m_positive_tagged_end_transition;
    }

    [[nodiscard]] auto get_negative_tagged_transition(
    ) const -> std::optional<NegativeTaggedTransition<NfaState>> const& {
        return m_negative_tagged_transition;
    }

    auto add_epsilon_transition(NfaState* epsilon_transition) -> void {
        m_epsilon_transitions.push_back(epsilon_transition);
    }

    [[nodiscard]] auto get_epsilon_transitions() const -> std::vector<NfaState*> const& {
        return m_epsilon_transitions;
    }

    auto add_byte_transition(uint8_t byte, NfaState* dest_state) -> void {
        m_bytes_transitions[byte].push_back(dest_state);
    }

    [[nodiscard]] auto get_byte_transitions(uint8_t byte) const -> std::vector<NfaState*> const& {
        return m_bytes_transitions[byte];
    }

    auto get_tree_transitions() -> Tree const& { return m_tree_transitions; }

    /**
     Add `dest_state` to `m_bytes_transitions` if all values in interval are a byte, otherwise add
     `dest_state` to `m_tree_transitions`.
     * @param interval
     * @param dest_state
     */
    auto add_interval(Interval interval, NfaState* dest_state) -> void;

    /**
     * @return The set of all states reachable from the current state via epsilon transitions.
     */
    auto epsilon_closure() -> std::set<NfaState const*>;

    /**
     * @param state_ids A map of states to their unique identifiers.
     * @return A string representation of the NFA state on success.
     * @return Forwards `PositiveTaggedTransition::serialize`'s return value (std::nullopt) on
     * failure.
     * @return Forwards `NegativeTaggedTransition::serialize`'s return value (std::nullopt) on
     * failure.
     */
    [[nodiscard]] auto serialize(std::unordered_map<NfaState const*, uint32_t> const& state_ids
    ) const -> std::optional<std::string>;

private:
    bool m_accepting{false};
    uint32_t m_matching_variable_id{0};
    std::vector<PositiveTaggedTransition<NfaState>> m_positive_tagged_start_transitions;
    std::optional<PositiveTaggedTransition<NfaState>> m_positive_tagged_end_transition;
    std::optional<NegativeTaggedTransition<NfaState>> m_negative_tagged_transition;
    std::vector<NfaState*> m_epsilon_transitions;
    std::array<std::vector<NfaState*>, cSizeOfByte> m_bytes_transitions;
    // NOTE: We don't need m_tree_transitions for the `stateType ==
    // DfaStateType::Byte` case, so we use an empty class (`std::tuple<>`)
    // in that case.
    std::conditional_t<state_type == NfaStateType::Utf8, Tree, std::tuple<>> m_tree_transitions;
};

template <NfaStateType state_type>
auto NfaState<state_type>::add_interval(Interval interval, NfaState* dest_state) -> void {
    if (interval.first < cSizeOfByte) {
        uint32_t const bound = std::min(interval.second, cSizeOfByte - 1);
        for (uint32_t i = interval.first; i <= bound; i++) {
            add_byte_transition(i, dest_state);
        }
        interval.first = bound + 1;
    }
    if constexpr (NfaStateType::Utf8 == state_type) {
        if (interval.second < cSizeOfByte) {
            return;
        }
        std::unique_ptr<std::vector<typename Tree::Data>> overlaps
                = m_tree_transitions.pop(interval);
        for (typename Tree::Data const& data : *overlaps) {
            uint32_t overlap_low = std::max(data.m_interval.first, interval.first);
            uint32_t overlap_high = std::min(data.m_interval.second, interval.second);

            std::vector<NfaUtf8State*> tree_states = data.m_value;
            tree_states.push_back(dest_state);
            m_tree_transitions.insert(Interval(overlap_low, overlap_high), tree_states);
            if (data.m_interval.first < interval.first) {
                m_tree_transitions.insert(
                        Interval(data.m_interval.first, interval.first - 1),
                        data.m_value
                );
            } else if (data.m_interval.first > interval.first) {
                m_tree_transitions.insert(
                        Interval(interval.first, data.m_interval.first - 1),
                        {dest_state}
                );
            }
            if (data.m_interval.second > interval.second) {
                m_tree_transitions.insert(
                        Interval(interval.second + 1, data.m_interval.second),
                        data.m_value
                );
            }
            interval.first = data.m_interval.second + 1;
        }
        if (interval.first != 0 && interval.first <= interval.second) {
            m_tree_transitions.insert(interval, {dest_state});
        }
    }
}

template <NfaStateType state_type>
auto NfaState<state_type>::epsilon_closure() -> std::set<NfaState const*> {
    std::set<NfaState const*> closure_set;
    std::stack<NfaState const*> stack;
    stack.push(this);
    while (!stack.empty()) {
        auto const* current_state = stack.top();
        stack.pop();
        if (false == closure_set.insert(current_state).second) {
            continue;
        }
        for (auto const* dest_state : current_state->get_epsilon_transitions()) {
            stack.push(dest_state);
        }

        // TODO: currently treat tagged transitions as epsilon transitions
        for (auto const& positive_tagged_start_transition :
             current_state->get_positive_tagged_start_transitions())
        {
            stack.push(positive_tagged_start_transition.get_dest_state());
        }
        auto const& optional_positive_tagged_end_transition
                = current_state->get_positive_tagged_end_transitions();
        if (optional_positive_tagged_end_transition.has_value()) {
            stack.push(optional_positive_tagged_end_transition.value().get_dest_state());
        }
        auto const& optional_negative_tagged_transition
                = current_state->get_negative_tagged_transition();
        if (optional_negative_tagged_transition.has_value()) {
            stack.push(optional_negative_tagged_transition.value().get_dest_state());
        }
    }
    return closure_set;
}

template <NfaStateType state_type>
auto NfaState<state_type>::serialize(std::unordered_map<NfaState const*, uint32_t> const& state_ids
) const -> std::optional<std::string> {
    std::vector<std::string> byte_transitions;
    for (uint32_t idx{0}; idx < cSizeOfByte; ++idx) {
        for (auto const* dest_state : m_bytes_transitions[idx]) {
            byte_transitions.emplace_back(
                    fmt::format("{}-->{}", static_cast<char>(idx), state_ids.at(dest_state))
            );
        }
    }

    std::vector<std::string> epsilon_transitions;
    for (auto const* dest_state : m_epsilon_transitions) {
        epsilon_transitions.emplace_back(std::to_string(state_ids.at(dest_state)));
    }

    std::vector<std::string> serialized_positive_tagged_start_transitions;
    for (auto const& positive_tagged_start_transition : m_positive_tagged_start_transitions) {
        auto const optional_serialized_positive_start_transition
                = positive_tagged_start_transition.serialize(state_ids);
        if (false == optional_serialized_positive_start_transition.has_value()) {
            return std::nullopt;
        }
<<<<<<< HEAD
        positive_tagged_start_transition_strings.emplace_back(
=======
        serialized_positive_tagged_start_transitions.emplace_back(
>>>>>>> ada697f1
                optional_serialized_positive_start_transition.value()
        );
    }

<<<<<<< HEAD
    std::string positive_tagged_end_transition_string;
=======
    std::string serialized_positive_tagged_end_transition;
>>>>>>> ada697f1
    if (m_positive_tagged_end_transition.has_value()) {
        auto const optional_serialized_positive_end_transition
                = m_positive_tagged_end_transition.value().serialize(state_ids);
        if (false == optional_serialized_positive_end_transition.has_value()) {
            return std::nullopt;
        }
<<<<<<< HEAD
        positive_tagged_end_transition_string = optional_serialized_positive_end_transition.value();
=======
        serialized_positive_tagged_end_transition
                = optional_serialized_positive_end_transition.value();
>>>>>>> ada697f1
    }

    std::string negative_tagged_transition_string;
    if (m_negative_tagged_transition.has_value()) {
        auto const optional_serialized_negative_transition
                = m_negative_tagged_transition.value().serialize(state_ids);
        if (false == optional_serialized_negative_transition.has_value()) {
            return std::nullopt;
        }
        negative_tagged_transition_string = optional_serialized_negative_transition.value();
    }

    auto const accepting_tag_string
            = m_accepting ? fmt::format("accepting_tag={},", m_matching_variable_id) : "";

    return fmt::format(
            "{}:{}byte_transitions={{{}}},epsilon_transitions={{{}}},positive_tagged_start_"
            "transitions={{{}}},positive_tagged_end_transitions={{{}}},negative_tagged_transition={"
            "{{}}}",
            state_ids.at(this),
            accepting_tag_string,
            fmt::join(byte_transitions, ","),
            fmt::join(epsilon_transitions, ","),
<<<<<<< HEAD
            fmt::join(positive_tagged_start_transition_strings, ","),
            positive_tagged_end_transition_string,
=======
            fmt::join(serialized_positive_tagged_start_transitions, ","),
            serialized_positive_tagged_end_transition,
>>>>>>> ada697f1
            negative_tagged_transition_string
    );
}
}  // namespace log_surgeon::finite_automata

#endif  // LOG_SURGEON_FINITE_AUTOMATA_NFA_STATE<|MERGE_RESOLUTION|>--- conflicted
+++ resolved
@@ -31,11 +31,7 @@
 
     NfaState() = default;
 
-<<<<<<< HEAD
-    NfaState(Tag* tag, NfaState const* dest_state)
-=======
     NfaState(Tag const* tag, NfaState const* dest_state)
->>>>>>> ada697f1
             : m_positive_tagged_end_transition{PositiveTaggedTransition{tag, dest_state}} {}
 
     NfaState(std::vector<Tag const*> tags, NfaState const* dest_state)
@@ -53,8 +49,7 @@
         return m_matching_variable_id;
     }
 
-    auto
-    add_positive_tagged_start_transition(Tag const* tag, NfaState const* dest_state) -> void {
+    auto add_positive_tagged_start_transition(Tag const* tag, NfaState const* dest_state) -> void {
         m_positive_tagged_start_transitions.emplace_back(tag, dest_state);
     }
 
@@ -63,11 +58,7 @@
         return m_positive_tagged_start_transitions;
     }
 
-<<<<<<< HEAD
-    [[nodiscard]] auto get_positive_tagged_end_transitions(
-=======
     [[nodiscard]] auto get_positive_tagged_end_transition(
->>>>>>> ada697f1
     ) const -> std::optional<PositiveTaggedTransition<NfaState>> const& {
         return m_positive_tagged_end_transition;
     }
@@ -239,32 +230,20 @@
         if (false == optional_serialized_positive_start_transition.has_value()) {
             return std::nullopt;
         }
-<<<<<<< HEAD
-        positive_tagged_start_transition_strings.emplace_back(
-=======
         serialized_positive_tagged_start_transitions.emplace_back(
->>>>>>> ada697f1
                 optional_serialized_positive_start_transition.value()
         );
     }
 
-<<<<<<< HEAD
-    std::string positive_tagged_end_transition_string;
-=======
     std::string serialized_positive_tagged_end_transition;
->>>>>>> ada697f1
     if (m_positive_tagged_end_transition.has_value()) {
         auto const optional_serialized_positive_end_transition
                 = m_positive_tagged_end_transition.value().serialize(state_ids);
         if (false == optional_serialized_positive_end_transition.has_value()) {
             return std::nullopt;
         }
-<<<<<<< HEAD
-        positive_tagged_end_transition_string = optional_serialized_positive_end_transition.value();
-=======
         serialized_positive_tagged_end_transition
                 = optional_serialized_positive_end_transition.value();
->>>>>>> ada697f1
     }
 
     std::string negative_tagged_transition_string;
@@ -288,13 +267,8 @@
             accepting_tag_string,
             fmt::join(byte_transitions, ","),
             fmt::join(epsilon_transitions, ","),
-<<<<<<< HEAD
-            fmt::join(positive_tagged_start_transition_strings, ","),
-            positive_tagged_end_transition_string,
-=======
             fmt::join(serialized_positive_tagged_start_transitions, ","),
             serialized_positive_tagged_end_transition,
->>>>>>> ada697f1
             negative_tagged_transition_string
     );
 }
