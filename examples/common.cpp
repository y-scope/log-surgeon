#include "common.hpp"

#include <cstdint>
#include <filesystem>
#include <iostream>
#include <string>
#include <vector>

#include <log_surgeon/LogEvent.hpp>
#include <log_surgeon/Token.hpp>

namespace examples {
using std::cout;

auto check_input(std::vector<std::string> const& args) -> int {
    int ret{0};
    if (2 != args.size()) {
        ret = 1;
        cout << "Not enough arguments.\n";
    } else if (std::filesystem::path const f{args[0]}; false == std::filesystem::exists(f)) {
        ret = 2;
        cout << "Schema file does not exist.\n";
    } else if (std::filesystem::path const f{args[1]}; false == std::filesystem::exists(f)) {
        ret = 3;
        cout << "Input file does not exist.\n";
    }
    if (0 != ret) {
        cout << "usage: <path to schema file> <path to input log file>\n";
    }
    return ret;
}

<<<<<<< HEAD
auto print_timestamp_loglevel(LogEventView const& event, uint32_t loglevel_id) -> void {
    Token* loglevel{nullptr};
    auto const& optional_timestamp{event.get_log_output_buffer()->get_timestamp()};
    if (optional_timestamp.has_value()) {
=======
auto print_timestamp_loglevel(log_surgeon::LogEventView const& event, uint32_t loglevel_id)
        -> void {
    log_surgeon::Token* timestamp{event.get_timestamp()};
    log_surgeon::Token* loglevel{nullptr};
    if (nullptr != timestamp) {
>>>>>>> 890018fc
        if (auto const& vec{event.get_variables(loglevel_id)}; false == vec.empty()) {
            loglevel = vec[0];
        }
        cout << "timestamp: " << optional_timestamp.value();
    }
    if (nullptr != loglevel) {
        cout << ", loglevel:";
        cout << loglevel->to_string_view();
    }
    cout << "\n";
}
}  // namespace examples<|MERGE_RESOLUTION|>--- conflicted
+++ resolved
@@ -30,18 +30,11 @@
     return ret;
 }
 
-<<<<<<< HEAD
-auto print_timestamp_loglevel(LogEventView const& event, uint32_t loglevel_id) -> void {
-    Token* loglevel{nullptr};
+auto print_timestamp_loglevel(log_surgeon::LogEventView const& event, uint32_t loglevel_id)
+        -> void {
+    log_surgeon::Token* loglevel{nullptr};
     auto const& optional_timestamp{event.get_log_output_buffer()->get_timestamp()};
     if (optional_timestamp.has_value()) {
-=======
-auto print_timestamp_loglevel(log_surgeon::LogEventView const& event, uint32_t loglevel_id)
-        -> void {
-    log_surgeon::Token* timestamp{event.get_timestamp()};
-    log_surgeon::Token* loglevel{nullptr};
-    if (nullptr != timestamp) {
->>>>>>> 890018fc
         if (auto const& vec{event.get_variables(loglevel_id)}; false == vec.empty()) {
             loglevel = vec[0];
         }
